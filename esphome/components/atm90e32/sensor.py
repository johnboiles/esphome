--- conflicted
+++ resolved
@@ -91,22 +91,6 @@
             state_class=STATE_CLASS_MEASUREMENT,
         ),
         cv.Optional(CONF_FORWARD_ACTIVE_ENERGY): sensor.sensor_schema(
-<<<<<<< HEAD
-            UNIT_WATT_HOURS,
-            ICON_EMPTY,
-            2,
-            DEVICE_CLASS_ENERGY,
-            STATE_CLASS_MEASUREMENT,
-            LAST_RESET_TYPE_AUTO,
-        ),
-        cv.Optional(CONF_REVERSE_ACTIVE_ENERGY): sensor.sensor_schema(
-            UNIT_WATT_HOURS,
-            ICON_EMPTY,
-            2,
-            DEVICE_CLASS_ENERGY,
-            STATE_CLASS_MEASUREMENT,
-            LAST_RESET_TYPE_AUTO,
-=======
             unit_of_measurement=UNIT_WATT_HOURS,
             accuracy_decimals=2,
             device_class=DEVICE_CLASS_ENERGY,
@@ -119,7 +103,6 @@
             device_class=DEVICE_CLASS_ENERGY,
             state_class=STATE_CLASS_MEASUREMENT,
             last_reset_type=LAST_RESET_TYPE_AUTO,
->>>>>>> 5edebaf4
         ),
         cv.Optional(CONF_GAIN_VOLTAGE, default=7305): cv.uint16_t,
         cv.Optional(CONF_GAIN_CT, default=27961): cv.uint16_t,
