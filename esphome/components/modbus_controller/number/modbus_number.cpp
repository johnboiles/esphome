#include <vector>
#include "modbus_number.h"
#include "esphome/core/log.h"

namespace esphome {
namespace modbus_controller {

static const char *const TAG = "modbus.number";

void ModbusNumber::parse_and_publish(const std::vector<uint8_t> &data) {
  float result = payload_to_float(data, *this) / multiply_by_;

  // Is there a lambda registered
  // call it with the pre converted value and the raw data array
  if (this->transform_func_.has_value()) {
    // the lambda can parse the response itself
    auto val = (*this->transform_func_)(this, result, data);
    if (val.has_value()) {
      ESP_LOGV(TAG, "Value overwritten by lambda");
      result = val.value();
    }
  }
  ESP_LOGD(TAG, "Number new state : %.02f", result);
  // this->sensor_->raw_state = result;
  this->publish_state(result);
}

void ModbusNumber::control(float value) {
  std::vector<uint16_t> data;
  float write_value = value;
  // Is there are lambda configured?
  if (this->write_transform_func_.has_value()) {
    // data is passed by reference
    // the lambda can fill the empty vector directly
    // in that case the return value is ignored
    auto val = (*this->write_transform_func_)(this, value, data);
    if (val.has_value()) {
      ESP_LOGV(TAG, "Value overwritten by lambda");
      write_value = val.value();
    } else {
      ESP_LOGV(TAG, "Communication handled by lambda - exiting control");
      return;
    }
  } else {
    write_value = multiply_by_ * write_value;
  }

  // lambda didn't set payload
  if (data.empty()) {
    data = float_to_payload(write_value, this->sensor_value_type);
  }

  ESP_LOGD(TAG,
           "Updating register: connected Sensor=%s start address=0x%X register count=%d new value=%.02f (val=%.02f)",
<<<<<<< HEAD
           this->get_name().c_str(), this->start_address, this->register_count, write_value, write_value);
=======
           this->get_name().c_str(), this->start_address, this->register_count, value, write_value);
>>>>>>> ee58ad1a

  // Create and send the write command
  ModbusCommandItem write_cmd;
  if (this->register_count == 1 && !this->use_write_multiple_) {
    write_cmd = ModbusCommandItem::create_write_single_command(parent_, this->start_address + this->offset, data[0]);
  } else {
    write_cmd = ModbusCommandItem::create_write_multiple_command(parent_, this->start_address + this->offset,
                                                                 this->register_count, data);
  }
  // publish new value
  write_cmd.on_data_func = [this, write_cmd, value](ModbusRegisterType register_type, uint16_t start_address,
                                                    const std::vector<uint8_t> &data) {
    // gets called when the write command is ack'd from the device
    parent_->on_write_register_response(write_cmd.register_type, start_address, data);
    this->publish_state(value);
  };
  parent_->queue_command(write_cmd);
}
void ModbusNumber::dump_config() { LOG_NUMBER(TAG, "Modbus Number", this); }

}  // namespace modbus_controller
}  // namespace esphome<|MERGE_RESOLUTION|>--- conflicted
+++ resolved
@@ -52,11 +52,7 @@
 
   ESP_LOGD(TAG,
            "Updating register: connected Sensor=%s start address=0x%X register count=%d new value=%.02f (val=%.02f)",
-<<<<<<< HEAD
-           this->get_name().c_str(), this->start_address, this->register_count, write_value, write_value);
-=======
            this->get_name().c_str(), this->start_address, this->register_count, value, write_value);
->>>>>>> ee58ad1a
 
   // Create and send the write command
   ModbusCommandItem write_cmd;
