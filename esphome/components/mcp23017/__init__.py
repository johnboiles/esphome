--- conflicted
+++ resolved
@@ -1,13 +1,7 @@
 import esphome.codegen as cg
 import esphome.config_validation as cv
-<<<<<<< HEAD
-from esphome import pins
-from esphome.components import i2c
-from esphome.const import CONF_ID, CONF_NUMBER, CONF_MODE, CONF_INVERTED, CONF_OPEN_DRAIN_INTERRUPT
-=======
 from esphome.components import i2c, mcp23x17_base, mcp23xxx_base
 from esphome.const import CONF_ID
->>>>>>> fb6c5ebe
 
 AUTO_LOAD = ["mcp23x17_base"]
 CODEOWNERS = ["@jesserockz"]
@@ -18,41 +12,6 @@
 
 MCP23017 = mcp23017_ns.class_("MCP23017", mcp23x17_base.MCP23X17Base, i2c.I2CDevice)
 
-<<<<<<< HEAD
-CONFIG_SCHEMA = cv.Schema({
-    cv.Required(CONF_ID): cv.declare_id(MCP23017),
-    cv.Optional(CONF_OPEN_DRAIN_INTERRUPT, default=False): cv.boolean,
-}).extend(cv.COMPONENT_SCHEMA).extend(i2c.i2c_device_schema(0x20))
-
-
-def to_code(config):
-    var = cg.new_Pvariable(config[CONF_ID])
-    yield cg.register_component(var, config)
-    yield i2c.register_i2c_device(var, config)
-    cg.add(var.set_open_drain_ints(config[CONF_OPEN_DRAIN_INTERRUPT]))
-
-
-CONF_MCP23017 = 'mcp23017'
-MCP23017_OUTPUT_PIN_SCHEMA = cv.Schema({
-    cv.Required(CONF_MCP23017): cv.use_id(MCP23017),
-    cv.Required(CONF_NUMBER): cv.int_,
-    cv.Optional(CONF_MODE, default="OUTPUT"): cv.enum(MCP23017_GPIO_MODES, upper=True),
-    cv.Optional(CONF_INVERTED, default=False): cv.boolean,
-})
-MCP23017_INPUT_PIN_SCHEMA = cv.Schema({
-    cv.Required(CONF_MCP23017): cv.use_id(MCP23017),
-    cv.Required(CONF_NUMBER): cv.int_,
-    cv.Optional(CONF_MODE, default="INPUT"): cv.enum(MCP23017_GPIO_MODES, upper=True),
-    cv.Optional(CONF_INVERTED, default=False): cv.boolean,
-})
-
-
-@pins.PIN_SCHEMA_REGISTRY.register(CONF_MCP23017,
-                                   (MCP23017_OUTPUT_PIN_SCHEMA, MCP23017_INPUT_PIN_SCHEMA))
-def mcp23017_pin_to_code(config):
-    parent = yield cg.get_variable(config[CONF_MCP23017])
-    yield MCP23017GPIOPin.new(parent, config[CONF_NUMBER], config[CONF_MODE], config[CONF_INVERTED])
-=======
 CONFIG_SCHEMA = (
     cv.Schema(
         {
@@ -66,5 +25,4 @@
 
 def to_code(config):
     var = yield mcp23xxx_base.register_mcp23xxx(config)
-    yield i2c.register_i2c_device(var, config)
->>>>>>> fb6c5ebe
+    yield i2c.register_i2c_device(var, config)