import esphome.codegen as cg
import esphome.config_validation as cv
from esphome import core, pins
from esphome.components import display, spi, font
from esphome.core import CORE, HexInt
from esphome.const import (
    CONF_COLOR_PALETTE,
    CONF_DC_PIN,
    CONF_ID,
    CONF_LAMBDA,
    CONF_MODEL,
    CONF_RAW_DATA_ID,
    CONF_PAGES,
    CONF_RESET_PIN,
    CONF_DIMENSIONS,
)

DEPENDENCIES = ["spi"]


def AUTO_LOAD():
    if CORE.is_esp32:
        return ["psram"]
    return []


CODEOWNERS = ["@nielsnl68", "@clydebarrow"]

ili9XXX_ns = cg.esphome_ns.namespace("ili9xxx")
ili9XXXSPI = ili9XXX_ns.class_(
    "ILI9XXXDisplay", cg.PollingComponent, spi.SPIDevice, display.DisplayBuffer
)

ILI9XXXColorMode = ili9XXX_ns.enum("ILI9XXXColorMode")

MODELS = {
    "M5STACK": ili9XXX_ns.class_("ILI9XXXM5Stack", ili9XXXSPI),
    "M5CORE": ili9XXX_ns.class_("ILI9XXXM5CORE", ili9XXXSPI),
    "TFT_2.4": ili9XXX_ns.class_("ILI9XXXILI9341", ili9XXXSPI),
    "TFT_2.4R": ili9XXX_ns.class_("ILI9XXXILI9342", ili9XXXSPI),
    "ILI9341": ili9XXX_ns.class_("ILI9XXXILI9341", ili9XXXSPI),
    "ILI9342": ili9XXX_ns.class_("ILI9XXXILI9342", ili9XXXSPI),
    "ILI9481": ili9XXX_ns.class_("ILI9XXXILI9481", ili9XXXSPI),
    "ILI9481-18": ili9XXX_ns.class_("ILI9XXXILI948118", ili9XXXSPI),
    "ILI9486": ili9XXX_ns.class_("ILI9XXXILI9486", ili9XXXSPI),
    "ILI9488": ili9XXX_ns.class_("ILI9XXXILI9488", ili9XXXSPI),
    "ILI9488_A": ili9XXX_ns.class_("ILI9XXXILI9488A", ili9XXXSPI),
    "ST7796": ili9XXX_ns.class_("ILI9XXXST7796", ili9XXXSPI),
    "S3BOX": ili9XXX_ns.class_("ILI9XXXS3Box", ili9XXXSPI),
    "S3BOX_LITE": ili9XXX_ns.class_("ILI9XXXS3BoxLite", ili9XXXSPI),
}

COLOR_PALETTE = cv.one_of("NONE", "GRAYSCALE", "IMAGE_ADAPTIVE")

CONF_LED_PIN = "led_pin"
CONF_COLOR_PALETTE_IMAGES = "color_palette_images"
CONF_INVERT_DISPLAY = "invert_display"


def _validate(config):
    if config.get(CONF_COLOR_PALETTE) == "IMAGE_ADAPTIVE" and not config.get(
        CONF_COLOR_PALETTE_IMAGES
    ):
        raise cv.Invalid(
            "Color palette in IMAGE_ADAPTIVE mode requires at least one 'color_palette_images' entry to generate palette"
        )
    if (
        config.get(CONF_COLOR_PALETTE_IMAGES)
        and config.get(CONF_COLOR_PALETTE) != "IMAGE_ADAPTIVE"
    ):
        raise cv.Invalid(
            "Providing color palette images requires palette mode to be 'IMAGE_ADAPTIVE'"
        )
    if CORE.is_esp8266 and config.get(CONF_MODEL) not in [
        "M5STACK",
        "TFT_2.4",
        "TFT_2.4R",
        "ILI9341",
        "ILI9342",
    ]:
        raise cv.Invalid(
            "Provided model can't run on ESP8266. Use an ESP32 with PSRAM onboard"
        )
    return config


CONFIG_SCHEMA = cv.All(
    font.validate_pillow_installed,
    display.FULL_DISPLAY_SCHEMA.extend(
        {
            cv.GenerateID(): cv.declare_id(ili9XXXSPI),
            cv.Required(CONF_MODEL): cv.enum(MODELS, upper=True, space="_"),
            cv.Optional(CONF_DIMENSIONS): cv.dimensions,
            cv.Required(CONF_DC_PIN): pins.gpio_output_pin_schema,
            cv.Optional(CONF_RESET_PIN): pins.gpio_output_pin_schema,
            cv.Optional(CONF_LED_PIN): cv.invalid(
                "This property is removed. To use the backlight use proper light component."
            ),
            cv.Optional(CONF_COLOR_PALETTE, default="NONE"): COLOR_PALETTE,
            cv.GenerateID(CONF_RAW_DATA_ID): cv.declare_id(cg.uint8),
            cv.Optional(CONF_COLOR_PALETTE_IMAGES, default=[]): cv.ensure_list(
                cv.file_
            ),
            cv.Optional(CONF_INVERT_DISPLAY): cv.boolean,
        }
    )
    .extend(cv.polling_component_schema("1s"))
    .extend(spi.spi_device_schema(False, "40MHz")),
    cv.has_at_most_one_key(CONF_PAGES, CONF_LAMBDA),
    _validate,
)


async def to_code(config):
    rhs = MODELS[config[CONF_MODEL]].new()
    var = cg.Pvariable(config[CONF_ID], rhs)

    await cg.register_component(var, config)
    await display.register_display(var, config)
    await spi.register_spi_device(var, config)
    dc = await cg.gpio_pin_expression(config[CONF_DC_PIN])
    cg.add(var.set_dc_pin(dc))

    if CONF_LAMBDA in config:
        lambda_ = await cg.process_lambda(
            config[CONF_LAMBDA], [(display.DisplayRef, "it")], return_type=cg.void
        )
        cg.add(var.set_writer(lambda_))

    if CONF_RESET_PIN in config:
        reset = await cg.gpio_pin_expression(config[CONF_RESET_PIN])
        cg.add(var.set_reset_pin(reset))

    if CONF_DIMENSIONS in config:
        cg.add(
            var.set_dimentions(config[CONF_DIMENSIONS][0], config[CONF_DIMENSIONS][1])
        )

    rhs = None
    if config[CONF_COLOR_PALETTE] == "GRAYSCALE":
        cg.add(var.set_buffer_color_mode(ILI9XXXColorMode.BITS_8_INDEXED))
        rhs = []
        for x in range(256):
            rhs.extend([HexInt(x), HexInt(x), HexInt(x)])
    elif config[CONF_COLOR_PALETTE] == "IMAGE_ADAPTIVE":
        cg.add(var.set_buffer_color_mode(ILI9XXXColorMode.BITS_8_INDEXED))
        from PIL import Image

        def load_image(filename):
            path = CORE.relative_config_path(filename)
            try:
                return Image.open(path)
            except Exception as e:
                raise core.EsphomeError(f"Could not load image file {path}: {e}")

        # make a wide horizontal combined image.
        images = [load_image(x) for x in config[CONF_COLOR_PALETTE_IMAGES]]
        total_width = sum(i.width for i in images)
        max_height = max(i.height for i in images)

        ref_image = Image.new("RGB", (total_width, max_height))
        x = 0
        for i in images:
            ref_image.paste(i, (x, 0))
            x = x + i.width

        # reduce the colors on combined image to 256.
        converted = ref_image.convert("P", palette=Image.Palette.ADAPTIVE, colors=256)
        # if you want to verify how the images look use
        # ref_image.save("ref_in.png")
        # converted.save("ref_out.png")
        palette = converted.getpalette()
        assert len(palette) == 256 * 3
        rhs = palette
    else:
        cg.add(var.set_buffer_color_mode(ILI9XXXColorMode.BITS_16))

    if rhs is not None:
        prog_arr = cg.progmem_array(config[CONF_RAW_DATA_ID], rhs)
        cg.add(var.set_palette(prog_arr))
<<<<<<< HEAD
    cg.add(var.set_data_rate(config[CONF_DATA_RATE]))
=======

    if CONF_INVERT_DISPLAY in config:
        cg.add(var.invert_display(config[CONF_INVERT_DISPLAY]))
>>>>>>> 689dcd1e
<|MERGE_RESOLUTION|>--- conflicted
+++ resolved
@@ -178,10 +178,6 @@
     if rhs is not None:
         prog_arr = cg.progmem_array(config[CONF_RAW_DATA_ID], rhs)
         cg.add(var.set_palette(prog_arr))
-<<<<<<< HEAD
-    cg.add(var.set_data_rate(config[CONF_DATA_RATE]))
-=======
 
     if CONF_INVERT_DISPLAY in config:
-        cg.add(var.invert_display(config[CONF_INVERT_DISPLAY]))
->>>>>>> 689dcd1e
+        cg.add(var.invert_display(config[CONF_INVERT_DISPLAY]))