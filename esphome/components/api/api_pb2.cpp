// This file was automatically generated with a tool.
// See scripts/api_protobuf/api_protobuf.py
#include "api_pb2.h"
#include "esphome/core/log.h"

namespace esphome {
namespace api {

template<> const char *proto_enum_to_string<enums::LegacyCoverState>(enums::LegacyCoverState value) {
  switch (value) {
    case enums::LEGACY_COVER_STATE_OPEN:
      return "LEGACY_COVER_STATE_OPEN";
    case enums::LEGACY_COVER_STATE_CLOSED:
      return "LEGACY_COVER_STATE_CLOSED";
    default:
      return "UNKNOWN";
  }
}
template<> const char *proto_enum_to_string<enums::CoverOperation>(enums::CoverOperation value) {
  switch (value) {
    case enums::COVER_OPERATION_IDLE:
      return "COVER_OPERATION_IDLE";
    case enums::COVER_OPERATION_IS_OPENING:
      return "COVER_OPERATION_IS_OPENING";
    case enums::COVER_OPERATION_IS_CLOSING:
      return "COVER_OPERATION_IS_CLOSING";
    default:
      return "UNKNOWN";
  }
}
template<> const char *proto_enum_to_string<enums::LegacyCoverCommand>(enums::LegacyCoverCommand value) {
  switch (value) {
    case enums::LEGACY_COVER_COMMAND_OPEN:
      return "LEGACY_COVER_COMMAND_OPEN";
    case enums::LEGACY_COVER_COMMAND_CLOSE:
      return "LEGACY_COVER_COMMAND_CLOSE";
    case enums::LEGACY_COVER_COMMAND_STOP:
      return "LEGACY_COVER_COMMAND_STOP";
    default:
      return "UNKNOWN";
  }
}
template<> const char *proto_enum_to_string<enums::FanSpeed>(enums::FanSpeed value) {
  switch (value) {
    case enums::FAN_SPEED_LOW:
      return "FAN_SPEED_LOW";
    case enums::FAN_SPEED_MEDIUM:
      return "FAN_SPEED_MEDIUM";
    case enums::FAN_SPEED_HIGH:
      return "FAN_SPEED_HIGH";
    default:
      return "UNKNOWN";
  }
}
<<<<<<< HEAD
template<> const char *proto_enum_to_string<enums::LogLevel>(enums::LogLevel value) {
  switch (value) {
=======
template<> const char *proto_enum_to_string<enums::FanDirection>(enums::FanDirection value) {
  switch (value) {
    case enums::FAN_DIRECTION_FORWARD:
      return "FAN_DIRECTION_FORWARD";
    case enums::FAN_DIRECTION_REVERSE:
      return "FAN_DIRECTION_REVERSE";
    default:
      return "UNKNOWN";
  }
}
template<> const char *proto_enum_to_string<enums::LogLevel>(enums::LogLevel value) {
  switch (value) {
>>>>>>> 839fe49e
    case enums::LOG_LEVEL_NONE:
      return "LOG_LEVEL_NONE";
    case enums::LOG_LEVEL_ERROR:
      return "LOG_LEVEL_ERROR";
    case enums::LOG_LEVEL_WARN:
      return "LOG_LEVEL_WARN";
    case enums::LOG_LEVEL_INFO:
      return "LOG_LEVEL_INFO";
    case enums::LOG_LEVEL_DEBUG:
      return "LOG_LEVEL_DEBUG";
    case enums::LOG_LEVEL_VERBOSE:
      return "LOG_LEVEL_VERBOSE";
    case enums::LOG_LEVEL_VERY_VERBOSE:
      return "LOG_LEVEL_VERY_VERBOSE";
    default:
      return "UNKNOWN";
  }
}
template<> const char *proto_enum_to_string<enums::ServiceArgType>(enums::ServiceArgType value) {
  switch (value) {
    case enums::SERVICE_ARG_TYPE_BOOL:
      return "SERVICE_ARG_TYPE_BOOL";
    case enums::SERVICE_ARG_TYPE_INT:
      return "SERVICE_ARG_TYPE_INT";
    case enums::SERVICE_ARG_TYPE_FLOAT:
      return "SERVICE_ARG_TYPE_FLOAT";
    case enums::SERVICE_ARG_TYPE_STRING:
      return "SERVICE_ARG_TYPE_STRING";
    case enums::SERVICE_ARG_TYPE_BOOL_ARRAY:
      return "SERVICE_ARG_TYPE_BOOL_ARRAY";
    case enums::SERVICE_ARG_TYPE_INT_ARRAY:
      return "SERVICE_ARG_TYPE_INT_ARRAY";
    case enums::SERVICE_ARG_TYPE_FLOAT_ARRAY:
      return "SERVICE_ARG_TYPE_FLOAT_ARRAY";
    case enums::SERVICE_ARG_TYPE_STRING_ARRAY:
      return "SERVICE_ARG_TYPE_STRING_ARRAY";
    default:
      return "UNKNOWN";
  }
}
template<> const char *proto_enum_to_string<enums::ClimateMode>(enums::ClimateMode value) {
  switch (value) {
    case enums::CLIMATE_MODE_OFF:
      return "CLIMATE_MODE_OFF";
    case enums::CLIMATE_MODE_AUTO:
      return "CLIMATE_MODE_AUTO";
    case enums::CLIMATE_MODE_COOL:
      return "CLIMATE_MODE_COOL";
    case enums::CLIMATE_MODE_HEAT:
      return "CLIMATE_MODE_HEAT";
    case enums::CLIMATE_MODE_FAN_ONLY:
      return "CLIMATE_MODE_FAN_ONLY";
    case enums::CLIMATE_MODE_DRY:
      return "CLIMATE_MODE_DRY";
    default:
      return "UNKNOWN";
  }
}
template<> const char *proto_enum_to_string<enums::ClimateFanMode>(enums::ClimateFanMode value) {
  switch (value) {
    case enums::CLIMATE_FAN_ON:
      return "CLIMATE_FAN_ON";
    case enums::CLIMATE_FAN_OFF:
      return "CLIMATE_FAN_OFF";
    case enums::CLIMATE_FAN_AUTO:
      return "CLIMATE_FAN_AUTO";
    case enums::CLIMATE_FAN_LOW:
      return "CLIMATE_FAN_LOW";
    case enums::CLIMATE_FAN_MEDIUM:
      return "CLIMATE_FAN_MEDIUM";
    case enums::CLIMATE_FAN_HIGH:
      return "CLIMATE_FAN_HIGH";
    case enums::CLIMATE_FAN_MIDDLE:
      return "CLIMATE_FAN_MIDDLE";
    case enums::CLIMATE_FAN_FOCUS:
      return "CLIMATE_FAN_FOCUS";
    case enums::CLIMATE_FAN_DIFFUSE:
      return "CLIMATE_FAN_DIFFUSE";
    default:
      return "UNKNOWN";
  }
}
template<> const char *proto_enum_to_string<enums::ClimateSwingMode>(enums::ClimateSwingMode value) {
  switch (value) {
    case enums::CLIMATE_SWING_OFF:
      return "CLIMATE_SWING_OFF";
    case enums::CLIMATE_SWING_BOTH:
      return "CLIMATE_SWING_BOTH";
    case enums::CLIMATE_SWING_VERTICAL:
      return "CLIMATE_SWING_VERTICAL";
    case enums::CLIMATE_SWINT_HORIZONTAL:
      return "CLIMATE_SWINT_HORIZONTAL";
    default:
      return "UNKNOWN";
  }
}
template<> const char *proto_enum_to_string<enums::ClimateAction>(enums::ClimateAction value) {
  switch (value) {
    case enums::CLIMATE_ACTION_OFF:
      return "CLIMATE_ACTION_OFF";
    case enums::CLIMATE_ACTION_COOLING:
      return "CLIMATE_ACTION_COOLING";
    case enums::CLIMATE_ACTION_HEATING:
      return "CLIMATE_ACTION_HEATING";
    case enums::CLIMATE_ACTION_IDLE:
      return "CLIMATE_ACTION_IDLE";
    case enums::CLIMATE_ACTION_DRYING:
      return "CLIMATE_ACTION_DRYING";
    case enums::CLIMATE_ACTION_FAN:
      return "CLIMATE_ACTION_FAN";
    default:
      return "UNKNOWN";
  }
}
bool HelloRequest::decode_length(uint32_t field_id, ProtoLengthDelimited value) {
  switch (field_id) {
    case 1: {
      this->client_info = value.as_string();
      return true;
    }
    default:
      return false;
  }
}
void HelloRequest::encode(ProtoWriteBuffer buffer) const { buffer.encode_string(1, this->client_info); }
void HelloRequest::dump_to(std::string &out) const {
  char buffer[64];
  out.append("HelloRequest {\n");
  out.append("  client_info: ");
  out.append("'").append(this->client_info).append("'");
  out.append("\n");
  out.append("}");
}
bool HelloResponse::decode_varint(uint32_t field_id, ProtoVarInt value) {
  switch (field_id) {
    case 1: {
      this->api_version_major = value.as_uint32();
      return true;
    }
    case 2: {
      this->api_version_minor = value.as_uint32();
      return true;
    }
    default:
      return false;
  }
}
bool HelloResponse::decode_length(uint32_t field_id, ProtoLengthDelimited value) {
  switch (field_id) {
    case 3: {
      this->server_info = value.as_string();
      return true;
    }
    default:
      return false;
  }
}
void HelloResponse::encode(ProtoWriteBuffer buffer) const {
  buffer.encode_uint32(1, this->api_version_major);
  buffer.encode_uint32(2, this->api_version_minor);
  buffer.encode_string(3, this->server_info);
}
void HelloResponse::dump_to(std::string &out) const {
  char buffer[64];
  out.append("HelloResponse {\n");
  out.append("  api_version_major: ");
  sprintf(buffer, "%u", this->api_version_major);
  out.append(buffer);
  out.append("\n");

  out.append("  api_version_minor: ");
  sprintf(buffer, "%u", this->api_version_minor);
  out.append(buffer);
  out.append("\n");

  out.append("  server_info: ");
  out.append("'").append(this->server_info).append("'");
  out.append("\n");
  out.append("}");
}
bool ConnectRequest::decode_length(uint32_t field_id, ProtoLengthDelimited value) {
  switch (field_id) {
    case 1: {
      this->password = value.as_string();
      return true;
    }
    default:
      return false;
  }
}
void ConnectRequest::encode(ProtoWriteBuffer buffer) const { buffer.encode_string(1, this->password); }
void ConnectRequest::dump_to(std::string &out) const {
  char buffer[64];
  out.append("ConnectRequest {\n");
  out.append("  password: ");
  out.append("'").append(this->password).append("'");
  out.append("\n");
  out.append("}");
}
bool ConnectResponse::decode_varint(uint32_t field_id, ProtoVarInt value) {
  switch (field_id) {
    case 1: {
      this->invalid_password = value.as_bool();
      return true;
    }
    default:
      return false;
  }
}
void ConnectResponse::encode(ProtoWriteBuffer buffer) const { buffer.encode_bool(1, this->invalid_password); }
void ConnectResponse::dump_to(std::string &out) const {
  char buffer[64];
  out.append("ConnectResponse {\n");
  out.append("  invalid_password: ");
  out.append(YESNO(this->invalid_password));
  out.append("\n");
  out.append("}");
}
void DisconnectRequest::encode(ProtoWriteBuffer buffer) const {}
void DisconnectRequest::dump_to(std::string &out) const { out.append("DisconnectRequest {}"); }
void DisconnectResponse::encode(ProtoWriteBuffer buffer) const {}
void DisconnectResponse::dump_to(std::string &out) const { out.append("DisconnectResponse {}"); }
void PingRequest::encode(ProtoWriteBuffer buffer) const {}
void PingRequest::dump_to(std::string &out) const { out.append("PingRequest {}"); }
void PingResponse::encode(ProtoWriteBuffer buffer) const {}
void PingResponse::dump_to(std::string &out) const { out.append("PingResponse {}"); }
void DeviceInfoRequest::encode(ProtoWriteBuffer buffer) const {}
void DeviceInfoRequest::dump_to(std::string &out) const { out.append("DeviceInfoRequest {}"); }
bool DeviceInfoResponse::decode_varint(uint32_t field_id, ProtoVarInt value) {
  switch (field_id) {
    case 1: {
      this->uses_password = value.as_bool();
      return true;
    }
    case 7: {
      this->has_deep_sleep = value.as_bool();
      return true;
    }
    default:
      return false;
  }
}
bool DeviceInfoResponse::decode_length(uint32_t field_id, ProtoLengthDelimited value) {
  switch (field_id) {
    case 2: {
      this->name = value.as_string();
      return true;
    }
    case 3: {
      this->mac_address = value.as_string();
      return true;
    }
    case 4: {
      this->esphome_version = value.as_string();
      return true;
    }
    case 5: {
      this->compilation_time = value.as_string();
      return true;
    }
    case 6: {
      this->model = value.as_string();
      return true;
    }
    default:
      return false;
  }
}
void DeviceInfoResponse::encode(ProtoWriteBuffer buffer) const {
  buffer.encode_bool(1, this->uses_password);
  buffer.encode_string(2, this->name);
  buffer.encode_string(3, this->mac_address);
  buffer.encode_string(4, this->esphome_version);
  buffer.encode_string(5, this->compilation_time);
  buffer.encode_string(6, this->model);
  buffer.encode_bool(7, this->has_deep_sleep);
}
void DeviceInfoResponse::dump_to(std::string &out) const {
  char buffer[64];
  out.append("DeviceInfoResponse {\n");
  out.append("  uses_password: ");
  out.append(YESNO(this->uses_password));
  out.append("\n");

  out.append("  name: ");
  out.append("'").append(this->name).append("'");
  out.append("\n");

  out.append("  mac_address: ");
  out.append("'").append(this->mac_address).append("'");
  out.append("\n");

  out.append("  esphome_version: ");
  out.append("'").append(this->esphome_version).append("'");
  out.append("\n");

  out.append("  compilation_time: ");
  out.append("'").append(this->compilation_time).append("'");
  out.append("\n");

  out.append("  model: ");
  out.append("'").append(this->model).append("'");
  out.append("\n");

  out.append("  has_deep_sleep: ");
  out.append(YESNO(this->has_deep_sleep));
  out.append("\n");
  out.append("}");
}
void ListEntitiesRequest::encode(ProtoWriteBuffer buffer) const {}
void ListEntitiesRequest::dump_to(std::string &out) const { out.append("ListEntitiesRequest {}"); }
void ListEntitiesDoneResponse::encode(ProtoWriteBuffer buffer) const {}
void ListEntitiesDoneResponse::dump_to(std::string &out) const { out.append("ListEntitiesDoneResponse {}"); }
void SubscribeStatesRequest::encode(ProtoWriteBuffer buffer) const {}
void SubscribeStatesRequest::dump_to(std::string &out) const { out.append("SubscribeStatesRequest {}"); }
bool ListEntitiesBinarySensorResponse::decode_varint(uint32_t field_id, ProtoVarInt value) {
  switch (field_id) {
    case 6: {
      this->is_status_binary_sensor = value.as_bool();
      return true;
    }
    default:
      return false;
  }
}
bool ListEntitiesBinarySensorResponse::decode_length(uint32_t field_id, ProtoLengthDelimited value) {
  switch (field_id) {
    case 1: {
      this->object_id = value.as_string();
      return true;
    }
    case 3: {
      this->name = value.as_string();
      return true;
    }
    case 4: {
      this->unique_id = value.as_string();
      return true;
    }
    case 5: {
      this->device_class = value.as_string();
      return true;
    }
    default:
      return false;
  }
}
bool ListEntitiesBinarySensorResponse::decode_32bit(uint32_t field_id, Proto32Bit value) {
  switch (field_id) {
    case 2: {
      this->key = value.as_fixed32();
      return true;
    }
    default:
      return false;
  }
}
void ListEntitiesBinarySensorResponse::encode(ProtoWriteBuffer buffer) const {
  buffer.encode_string(1, this->object_id);
  buffer.encode_fixed32(2, this->key);
  buffer.encode_string(3, this->name);
  buffer.encode_string(4, this->unique_id);
  buffer.encode_string(5, this->device_class);
  buffer.encode_bool(6, this->is_status_binary_sensor);
}
void ListEntitiesBinarySensorResponse::dump_to(std::string &out) const {
  char buffer[64];
  out.append("ListEntitiesBinarySensorResponse {\n");
  out.append("  object_id: ");
  out.append("'").append(this->object_id).append("'");
  out.append("\n");

  out.append("  key: ");
  sprintf(buffer, "%u", this->key);
  out.append(buffer);
  out.append("\n");

  out.append("  name: ");
  out.append("'").append(this->name).append("'");
  out.append("\n");

  out.append("  unique_id: ");
  out.append("'").append(this->unique_id).append("'");
  out.append("\n");

  out.append("  device_class: ");
  out.append("'").append(this->device_class).append("'");
  out.append("\n");

  out.append("  is_status_binary_sensor: ");
  out.append(YESNO(this->is_status_binary_sensor));
  out.append("\n");
  out.append("}");
}
bool BinarySensorStateResponse::decode_varint(uint32_t field_id, ProtoVarInt value) {
  switch (field_id) {
    case 2: {
      this->state = value.as_bool();
      return true;
    }
    case 3: {
      this->missing_state = value.as_bool();
      return true;
    }
    default:
      return false;
  }
}
bool BinarySensorStateResponse::decode_32bit(uint32_t field_id, Proto32Bit value) {
  switch (field_id) {
    case 1: {
      this->key = value.as_fixed32();
      return true;
    }
    default:
      return false;
  }
}
void BinarySensorStateResponse::encode(ProtoWriteBuffer buffer) const {
  buffer.encode_fixed32(1, this->key);
  buffer.encode_bool(2, this->state);
  buffer.encode_bool(3, this->missing_state);
}
void BinarySensorStateResponse::dump_to(std::string &out) const {
  char buffer[64];
  out.append("BinarySensorStateResponse {\n");
  out.append("  key: ");
  sprintf(buffer, "%u", this->key);
  out.append(buffer);
  out.append("\n");

  out.append("  state: ");
  out.append(YESNO(this->state));
  out.append("\n");

  out.append("  missing_state: ");
  out.append(YESNO(this->missing_state));
  out.append("\n");
  out.append("}");
}
bool ListEntitiesCoverResponse::decode_varint(uint32_t field_id, ProtoVarInt value) {
  switch (field_id) {
    case 5: {
      this->assumed_state = value.as_bool();
      return true;
    }
    case 6: {
      this->supports_position = value.as_bool();
      return true;
    }
    case 7: {
      this->supports_tilt = value.as_bool();
      return true;
    }
    default:
      return false;
  }
}
bool ListEntitiesCoverResponse::decode_length(uint32_t field_id, ProtoLengthDelimited value) {
  switch (field_id) {
    case 1: {
      this->object_id = value.as_string();
      return true;
    }
    case 3: {
      this->name = value.as_string();
      return true;
    }
    case 4: {
      this->unique_id = value.as_string();
      return true;
    }
    case 8: {
      this->device_class = value.as_string();
      return true;
    }
    default:
      return false;
  }
}
bool ListEntitiesCoverResponse::decode_32bit(uint32_t field_id, Proto32Bit value) {
  switch (field_id) {
    case 2: {
      this->key = value.as_fixed32();
      return true;
    }
    default:
      return false;
  }
}
void ListEntitiesCoverResponse::encode(ProtoWriteBuffer buffer) const {
  buffer.encode_string(1, this->object_id);
  buffer.encode_fixed32(2, this->key);
  buffer.encode_string(3, this->name);
  buffer.encode_string(4, this->unique_id);
  buffer.encode_bool(5, this->assumed_state);
  buffer.encode_bool(6, this->supports_position);
  buffer.encode_bool(7, this->supports_tilt);
  buffer.encode_string(8, this->device_class);
}
void ListEntitiesCoverResponse::dump_to(std::string &out) const {
  char buffer[64];
  out.append("ListEntitiesCoverResponse {\n");
  out.append("  object_id: ");
  out.append("'").append(this->object_id).append("'");
  out.append("\n");

  out.append("  key: ");
  sprintf(buffer, "%u", this->key);
  out.append(buffer);
  out.append("\n");

  out.append("  name: ");
  out.append("'").append(this->name).append("'");
  out.append("\n");

  out.append("  unique_id: ");
  out.append("'").append(this->unique_id).append("'");
  out.append("\n");

  out.append("  assumed_state: ");
  out.append(YESNO(this->assumed_state));
  out.append("\n");

  out.append("  supports_position: ");
  out.append(YESNO(this->supports_position));
  out.append("\n");

  out.append("  supports_tilt: ");
  out.append(YESNO(this->supports_tilt));
  out.append("\n");

  out.append("  device_class: ");
  out.append("'").append(this->device_class).append("'");
  out.append("\n");
  out.append("}");
}
bool CoverStateResponse::decode_varint(uint32_t field_id, ProtoVarInt value) {
  switch (field_id) {
    case 2: {
      this->legacy_state = value.as_enum<enums::LegacyCoverState>();
      return true;
    }
    case 5: {
      this->current_operation = value.as_enum<enums::CoverOperation>();
      return true;
    }
    default:
      return false;
  }
}
bool CoverStateResponse::decode_32bit(uint32_t field_id, Proto32Bit value) {
  switch (field_id) {
    case 1: {
      this->key = value.as_fixed32();
      return true;
    }
    case 3: {
      this->position = value.as_float();
      return true;
    }
    case 4: {
      this->tilt = value.as_float();
      return true;
    }
    default:
      return false;
  }
}
void CoverStateResponse::encode(ProtoWriteBuffer buffer) const {
  buffer.encode_fixed32(1, this->key);
  buffer.encode_enum<enums::LegacyCoverState>(2, this->legacy_state);
  buffer.encode_float(3, this->position);
  buffer.encode_float(4, this->tilt);
  buffer.encode_enum<enums::CoverOperation>(5, this->current_operation);
}
void CoverStateResponse::dump_to(std::string &out) const {
  char buffer[64];
  out.append("CoverStateResponse {\n");
  out.append("  key: ");
  sprintf(buffer, "%u", this->key);
  out.append(buffer);
  out.append("\n");

  out.append("  legacy_state: ");
  out.append(proto_enum_to_string<enums::LegacyCoverState>(this->legacy_state));
  out.append("\n");

  out.append("  position: ");
  sprintf(buffer, "%g", this->position);
  out.append(buffer);
  out.append("\n");

  out.append("  tilt: ");
  sprintf(buffer, "%g", this->tilt);
  out.append(buffer);
  out.append("\n");

  out.append("  current_operation: ");
  out.append(proto_enum_to_string<enums::CoverOperation>(this->current_operation));
  out.append("\n");
  out.append("}");
}
bool CoverCommandRequest::decode_varint(uint32_t field_id, ProtoVarInt value) {
  switch (field_id) {
    case 2: {
      this->has_legacy_command = value.as_bool();
      return true;
    }
    case 3: {
      this->legacy_command = value.as_enum<enums::LegacyCoverCommand>();
      return true;
    }
    case 4: {
      this->has_position = value.as_bool();
      return true;
    }
    case 6: {
      this->has_tilt = value.as_bool();
      return true;
    }
    case 8: {
      this->stop = value.as_bool();
      return true;
    }
    default:
      return false;
  }
}
bool CoverCommandRequest::decode_32bit(uint32_t field_id, Proto32Bit value) {
  switch (field_id) {
    case 1: {
      this->key = value.as_fixed32();
      return true;
    }
    case 5: {
      this->position = value.as_float();
      return true;
    }
    case 7: {
      this->tilt = value.as_float();
      return true;
    }
    default:
      return false;
  }
}
void CoverCommandRequest::encode(ProtoWriteBuffer buffer) const {
  buffer.encode_fixed32(1, this->key);
  buffer.encode_bool(2, this->has_legacy_command);
  buffer.encode_enum<enums::LegacyCoverCommand>(3, this->legacy_command);
  buffer.encode_bool(4, this->has_position);
  buffer.encode_float(5, this->position);
  buffer.encode_bool(6, this->has_tilt);
  buffer.encode_float(7, this->tilt);
  buffer.encode_bool(8, this->stop);
}
void CoverCommandRequest::dump_to(std::string &out) const {
  char buffer[64];
  out.append("CoverCommandRequest {\n");
  out.append("  key: ");
  sprintf(buffer, "%u", this->key);
  out.append(buffer);
  out.append("\n");

  out.append("  has_legacy_command: ");
  out.append(YESNO(this->has_legacy_command));
  out.append("\n");

  out.append("  legacy_command: ");
  out.append(proto_enum_to_string<enums::LegacyCoverCommand>(this->legacy_command));
  out.append("\n");

  out.append("  has_position: ");
  out.append(YESNO(this->has_position));
  out.append("\n");

  out.append("  position: ");
  sprintf(buffer, "%g", this->position);
  out.append(buffer);
  out.append("\n");

  out.append("  has_tilt: ");
  out.append(YESNO(this->has_tilt));
  out.append("\n");

  out.append("  tilt: ");
  sprintf(buffer, "%g", this->tilt);
  out.append(buffer);
  out.append("\n");

  out.append("  stop: ");
  out.append(YESNO(this->stop));
  out.append("\n");
  out.append("}");
}
bool ListEntitiesFanResponse::decode_varint(uint32_t field_id, ProtoVarInt value) {
  switch (field_id) {
    case 5: {
      this->supports_oscillation = value.as_bool();
      return true;
    }
    case 6: {
      this->supports_speed = value.as_bool();
      return true;
    }
    case 7: {
      this->supports_direction = value.as_bool();
      return true;
    }
    default:
      return false;
  }
}
bool ListEntitiesFanResponse::decode_length(uint32_t field_id, ProtoLengthDelimited value) {
  switch (field_id) {
    case 1: {
      this->object_id = value.as_string();
      return true;
    }
    case 3: {
      this->name = value.as_string();
      return true;
    }
    case 4: {
      this->unique_id = value.as_string();
      return true;
    }
    default:
      return false;
  }
}
bool ListEntitiesFanResponse::decode_32bit(uint32_t field_id, Proto32Bit value) {
  switch (field_id) {
    case 2: {
      this->key = value.as_fixed32();
      return true;
    }
    default:
      return false;
  }
}
void ListEntitiesFanResponse::encode(ProtoWriteBuffer buffer) const {
  buffer.encode_string(1, this->object_id);
  buffer.encode_fixed32(2, this->key);
  buffer.encode_string(3, this->name);
  buffer.encode_string(4, this->unique_id);
  buffer.encode_bool(5, this->supports_oscillation);
  buffer.encode_bool(6, this->supports_speed);
  buffer.encode_bool(7, this->supports_direction);
}
void ListEntitiesFanResponse::dump_to(std::string &out) const {
  char buffer[64];
  out.append("ListEntitiesFanResponse {\n");
  out.append("  object_id: ");
  out.append("'").append(this->object_id).append("'");
  out.append("\n");

  out.append("  key: ");
  sprintf(buffer, "%u", this->key);
  out.append(buffer);
  out.append("\n");

  out.append("  name: ");
  out.append("'").append(this->name).append("'");
  out.append("\n");

  out.append("  unique_id: ");
  out.append("'").append(this->unique_id).append("'");
  out.append("\n");

  out.append("  supports_oscillation: ");
  out.append(YESNO(this->supports_oscillation));
  out.append("\n");

  out.append("  supports_speed: ");
  out.append(YESNO(this->supports_speed));
  out.append("\n");

  out.append("  supports_direction: ");
  out.append(YESNO(this->supports_direction));
  out.append("\n");
  out.append("}");
}
bool FanStateResponse::decode_varint(uint32_t field_id, ProtoVarInt value) {
  switch (field_id) {
    case 2: {
      this->state = value.as_bool();
      return true;
    }
    case 3: {
      this->oscillating = value.as_bool();
      return true;
    }
    case 4: {
      this->speed = value.as_enum<enums::FanSpeed>();
<<<<<<< HEAD
=======
      return true;
    }
    case 5: {
      this->direction = value.as_enum<enums::FanDirection>();
>>>>>>> 839fe49e
      return true;
    }
    default:
      return false;
  }
}
bool FanStateResponse::decode_32bit(uint32_t field_id, Proto32Bit value) {
  switch (field_id) {
    case 1: {
      this->key = value.as_fixed32();
      return true;
    }
    default:
      return false;
  }
}
void FanStateResponse::encode(ProtoWriteBuffer buffer) const {
  buffer.encode_fixed32(1, this->key);
  buffer.encode_bool(2, this->state);
  buffer.encode_bool(3, this->oscillating);
  buffer.encode_enum<enums::FanSpeed>(4, this->speed);
<<<<<<< HEAD
=======
  buffer.encode_enum<enums::FanDirection>(5, this->direction);
>>>>>>> 839fe49e
}
void FanStateResponse::dump_to(std::string &out) const {
  char buffer[64];
  out.append("FanStateResponse {\n");
  out.append("  key: ");
  sprintf(buffer, "%u", this->key);
  out.append(buffer);
  out.append("\n");

  out.append("  state: ");
  out.append(YESNO(this->state));
  out.append("\n");

  out.append("  oscillating: ");
  out.append(YESNO(this->oscillating));
  out.append("\n");

  out.append("  speed: ");
  out.append(proto_enum_to_string<enums::FanSpeed>(this->speed));
<<<<<<< HEAD
=======
  out.append("\n");

  out.append("  direction: ");
  out.append(proto_enum_to_string<enums::FanDirection>(this->direction));
>>>>>>> 839fe49e
  out.append("\n");
  out.append("}");
}
bool FanCommandRequest::decode_varint(uint32_t field_id, ProtoVarInt value) {
  switch (field_id) {
    case 2: {
      this->has_state = value.as_bool();
      return true;
    }
    case 3: {
      this->state = value.as_bool();
      return true;
    }
    case 4: {
      this->has_speed = value.as_bool();
      return true;
    }
    case 5: {
      this->speed = value.as_enum<enums::FanSpeed>();
      return true;
    }
    case 6: {
      this->has_oscillating = value.as_bool();
      return true;
    }
    case 7: {
      this->oscillating = value.as_bool();
      return true;
    }
    case 8: {
      this->has_direction = value.as_bool();
      return true;
    }
    case 9: {
      this->direction = value.as_enum<enums::FanDirection>();
      return true;
    }
    default:
      return false;
  }
}
bool FanCommandRequest::decode_32bit(uint32_t field_id, Proto32Bit value) {
  switch (field_id) {
    case 1: {
      this->key = value.as_fixed32();
      return true;
    }
    default:
      return false;
  }
}
void FanCommandRequest::encode(ProtoWriteBuffer buffer) const {
  buffer.encode_fixed32(1, this->key);
  buffer.encode_bool(2, this->has_state);
  buffer.encode_bool(3, this->state);
  buffer.encode_bool(4, this->has_speed);
  buffer.encode_enum<enums::FanSpeed>(5, this->speed);
  buffer.encode_bool(6, this->has_oscillating);
  buffer.encode_bool(7, this->oscillating);
  buffer.encode_bool(8, this->has_direction);
  buffer.encode_enum<enums::FanDirection>(9, this->direction);
}
void FanCommandRequest::dump_to(std::string &out) const {
  char buffer[64];
  out.append("FanCommandRequest {\n");
  out.append("  key: ");
  sprintf(buffer, "%u", this->key);
  out.append(buffer);
  out.append("\n");

  out.append("  has_state: ");
  out.append(YESNO(this->has_state));
  out.append("\n");

  out.append("  state: ");
  out.append(YESNO(this->state));
  out.append("\n");

  out.append("  has_speed: ");
  out.append(YESNO(this->has_speed));
  out.append("\n");

  out.append("  speed: ");
  out.append(proto_enum_to_string<enums::FanSpeed>(this->speed));
  out.append("\n");

  out.append("  has_oscillating: ");
  out.append(YESNO(this->has_oscillating));
  out.append("\n");

  out.append("  oscillating: ");
  out.append(YESNO(this->oscillating));
  out.append("\n");

  out.append("  has_direction: ");
  out.append(YESNO(this->has_direction));
  out.append("\n");

  out.append("  direction: ");
  out.append(proto_enum_to_string<enums::FanDirection>(this->direction));
  out.append("\n");
  out.append("}");
}
bool ListEntitiesLightResponse::decode_varint(uint32_t field_id, ProtoVarInt value) {
  switch (field_id) {
    case 5: {
      this->supports_brightness = value.as_bool();
      return true;
    }
    case 6: {
      this->supports_rgb = value.as_bool();
      return true;
    }
    case 7: {
      this->supports_white_value = value.as_bool();
      return true;
    }
    case 8: {
      this->supports_color_temperature = value.as_bool();
      return true;
    }
    default:
      return false;
  }
}
bool ListEntitiesLightResponse::decode_length(uint32_t field_id, ProtoLengthDelimited value) {
  switch (field_id) {
    case 1: {
      this->object_id = value.as_string();
      return true;
    }
    case 3: {
      this->name = value.as_string();
      return true;
    }
    case 4: {
      this->unique_id = value.as_string();
      return true;
    }
    case 11: {
      this->effects.push_back(value.as_string());
      return true;
    }
    default:
      return false;
  }
}
bool ListEntitiesLightResponse::decode_32bit(uint32_t field_id, Proto32Bit value) {
  switch (field_id) {
    case 2: {
      this->key = value.as_fixed32();
      return true;
    }
    case 9: {
      this->min_mireds = value.as_float();
      return true;
    }
    case 10: {
      this->max_mireds = value.as_float();
      return true;
    }
    default:
      return false;
  }
}
void ListEntitiesLightResponse::encode(ProtoWriteBuffer buffer) const {
  buffer.encode_string(1, this->object_id);
  buffer.encode_fixed32(2, this->key);
  buffer.encode_string(3, this->name);
  buffer.encode_string(4, this->unique_id);
  buffer.encode_bool(5, this->supports_brightness);
  buffer.encode_bool(6, this->supports_rgb);
  buffer.encode_bool(7, this->supports_white_value);
  buffer.encode_bool(8, this->supports_color_temperature);
  buffer.encode_float(9, this->min_mireds);
  buffer.encode_float(10, this->max_mireds);
  for (auto &it : this->effects) {
    buffer.encode_string(11, it, true);
  }
}
void ListEntitiesLightResponse::dump_to(std::string &out) const {
  char buffer[64];
  out.append("ListEntitiesLightResponse {\n");
  out.append("  object_id: ");
  out.append("'").append(this->object_id).append("'");
  out.append("\n");

  out.append("  key: ");
  sprintf(buffer, "%u", this->key);
  out.append(buffer);
  out.append("\n");

  out.append("  name: ");
  out.append("'").append(this->name).append("'");
  out.append("\n");

  out.append("  unique_id: ");
  out.append("'").append(this->unique_id).append("'");
  out.append("\n");

  out.append("  supports_brightness: ");
  out.append(YESNO(this->supports_brightness));
  out.append("\n");

  out.append("  supports_rgb: ");
  out.append(YESNO(this->supports_rgb));
  out.append("\n");

  out.append("  supports_white_value: ");
  out.append(YESNO(this->supports_white_value));
  out.append("\n");

  out.append("  supports_color_temperature: ");
  out.append(YESNO(this->supports_color_temperature));
  out.append("\n");

  out.append("  min_mireds: ");
  sprintf(buffer, "%g", this->min_mireds);
  out.append(buffer);
  out.append("\n");

  out.append("  max_mireds: ");
  sprintf(buffer, "%g", this->max_mireds);
  out.append(buffer);
  out.append("\n");

  for (const auto &it : this->effects) {
    out.append("  effects: ");
    out.append("'").append(it).append("'");
    out.append("\n");
  }
  out.append("}");
}
bool LightStateResponse::decode_varint(uint32_t field_id, ProtoVarInt value) {
  switch (field_id) {
    case 2: {
      this->state = value.as_bool();
      return true;
    }
    default:
      return false;
  }
}
bool LightStateResponse::decode_length(uint32_t field_id, ProtoLengthDelimited value) {
  switch (field_id) {
    case 9: {
      this->effect = value.as_string();
      return true;
    }
    default:
      return false;
  }
}
bool LightStateResponse::decode_32bit(uint32_t field_id, Proto32Bit value) {
  switch (field_id) {
    case 1: {
      this->key = value.as_fixed32();
      return true;
    }
    case 3: {
      this->brightness = value.as_float();
      return true;
    }
    case 4: {
      this->red = value.as_float();
      return true;
    }
    case 5: {
      this->green = value.as_float();
      return true;
    }
    case 6: {
      this->blue = value.as_float();
      return true;
    }
    case 7: {
      this->white = value.as_float();
      return true;
    }
    case 8: {
      this->color_temperature = value.as_float();
      return true;
    }
    default:
      return false;
  }
}
void LightStateResponse::encode(ProtoWriteBuffer buffer) const {
  buffer.encode_fixed32(1, this->key);
  buffer.encode_bool(2, this->state);
  buffer.encode_float(3, this->brightness);
  buffer.encode_float(4, this->red);
  buffer.encode_float(5, this->green);
  buffer.encode_float(6, this->blue);
  buffer.encode_float(7, this->white);
  buffer.encode_float(8, this->color_temperature);
  buffer.encode_string(9, this->effect);
}
void LightStateResponse::dump_to(std::string &out) const {
  char buffer[64];
  out.append("LightStateResponse {\n");
  out.append("  key: ");
  sprintf(buffer, "%u", this->key);
  out.append(buffer);
  out.append("\n");

  out.append("  state: ");
  out.append(YESNO(this->state));
  out.append("\n");

  out.append("  brightness: ");
  sprintf(buffer, "%g", this->brightness);
  out.append(buffer);
  out.append("\n");

  out.append("  red: ");
  sprintf(buffer, "%g", this->red);
  out.append(buffer);
  out.append("\n");

  out.append("  green: ");
  sprintf(buffer, "%g", this->green);
  out.append(buffer);
  out.append("\n");

  out.append("  blue: ");
  sprintf(buffer, "%g", this->blue);
  out.append(buffer);
  out.append("\n");

  out.append("  white: ");
  sprintf(buffer, "%g", this->white);
  out.append(buffer);
  out.append("\n");

  out.append("  color_temperature: ");
  sprintf(buffer, "%g", this->color_temperature);
  out.append(buffer);
  out.append("\n");

  out.append("  effect: ");
  out.append("'").append(this->effect).append("'");
  out.append("\n");
  out.append("}");
}
bool LightCommandRequest::decode_varint(uint32_t field_id, ProtoVarInt value) {
  switch (field_id) {
    case 2: {
      this->has_state = value.as_bool();
      return true;
    }
    case 3: {
      this->state = value.as_bool();
      return true;
    }
    case 4: {
      this->has_brightness = value.as_bool();
      return true;
    }
    case 6: {
      this->has_rgb = value.as_bool();
      return true;
    }
    case 10: {
      this->has_white = value.as_bool();
      return true;
    }
    case 12: {
      this->has_color_temperature = value.as_bool();
      return true;
    }
    case 14: {
      this->has_transition_length = value.as_bool();
      return true;
    }
    case 15: {
      this->transition_length = value.as_uint32();
      return true;
    }
    case 16: {
      this->has_flash_length = value.as_bool();
      return true;
    }
    case 17: {
      this->flash_length = value.as_uint32();
      return true;
    }
    case 18: {
      this->has_effect = value.as_bool();
      return true;
    }
    default:
      return false;
  }
}
bool LightCommandRequest::decode_length(uint32_t field_id, ProtoLengthDelimited value) {
  switch (field_id) {
    case 19: {
      this->effect = value.as_string();
      return true;
    }
    default:
      return false;
  }
}
bool LightCommandRequest::decode_32bit(uint32_t field_id, Proto32Bit value) {
  switch (field_id) {
    case 1: {
      this->key = value.as_fixed32();
      return true;
    }
    case 5: {
      this->brightness = value.as_float();
      return true;
    }
    case 7: {
      this->red = value.as_float();
      return true;
    }
    case 8: {
      this->green = value.as_float();
      return true;
    }
    case 9: {
      this->blue = value.as_float();
      return true;
    }
    case 11: {
      this->white = value.as_float();
      return true;
    }
    case 13: {
      this->color_temperature = value.as_float();
      return true;
    }
    default:
      return false;
  }
}
void LightCommandRequest::encode(ProtoWriteBuffer buffer) const {
  buffer.encode_fixed32(1, this->key);
  buffer.encode_bool(2, this->has_state);
  buffer.encode_bool(3, this->state);
  buffer.encode_bool(4, this->has_brightness);
  buffer.encode_float(5, this->brightness);
  buffer.encode_bool(6, this->has_rgb);
  buffer.encode_float(7, this->red);
  buffer.encode_float(8, this->green);
  buffer.encode_float(9, this->blue);
  buffer.encode_bool(10, this->has_white);
  buffer.encode_float(11, this->white);
  buffer.encode_bool(12, this->has_color_temperature);
  buffer.encode_float(13, this->color_temperature);
  buffer.encode_bool(14, this->has_transition_length);
  buffer.encode_uint32(15, this->transition_length);
  buffer.encode_bool(16, this->has_flash_length);
  buffer.encode_uint32(17, this->flash_length);
  buffer.encode_bool(18, this->has_effect);
  buffer.encode_string(19, this->effect);
}
void LightCommandRequest::dump_to(std::string &out) const {
  char buffer[64];
  out.append("LightCommandRequest {\n");
  out.append("  key: ");
  sprintf(buffer, "%u", this->key);
  out.append(buffer);
  out.append("\n");

  out.append("  has_state: ");
  out.append(YESNO(this->has_state));
  out.append("\n");

  out.append("  state: ");
  out.append(YESNO(this->state));
  out.append("\n");

  out.append("  has_brightness: ");
  out.append(YESNO(this->has_brightness));
  out.append("\n");

  out.append("  brightness: ");
  sprintf(buffer, "%g", this->brightness);
  out.append(buffer);
  out.append("\n");

  out.append("  has_rgb: ");
  out.append(YESNO(this->has_rgb));
  out.append("\n");

  out.append("  red: ");
  sprintf(buffer, "%g", this->red);
  out.append(buffer);
  out.append("\n");

  out.append("  green: ");
  sprintf(buffer, "%g", this->green);
  out.append(buffer);
  out.append("\n");

  out.append("  blue: ");
  sprintf(buffer, "%g", this->blue);
  out.append(buffer);
  out.append("\n");

  out.append("  has_white: ");
  out.append(YESNO(this->has_white));
  out.append("\n");

  out.append("  white: ");
  sprintf(buffer, "%g", this->white);
  out.append(buffer);
  out.append("\n");

  out.append("  has_color_temperature: ");
  out.append(YESNO(this->has_color_temperature));
  out.append("\n");

  out.append("  color_temperature: ");
  sprintf(buffer, "%g", this->color_temperature);
  out.append(buffer);
  out.append("\n");

  out.append("  has_transition_length: ");
  out.append(YESNO(this->has_transition_length));
  out.append("\n");

  out.append("  transition_length: ");
  sprintf(buffer, "%u", this->transition_length);
  out.append(buffer);
  out.append("\n");

  out.append("  has_flash_length: ");
  out.append(YESNO(this->has_flash_length));
  out.append("\n");

  out.append("  flash_length: ");
  sprintf(buffer, "%u", this->flash_length);
  out.append(buffer);
  out.append("\n");

  out.append("  has_effect: ");
  out.append(YESNO(this->has_effect));
  out.append("\n");

  out.append("  effect: ");
  out.append("'").append(this->effect).append("'");
  out.append("\n");
  out.append("}");
}
bool ListEntitiesSensorResponse::decode_varint(uint32_t field_id, ProtoVarInt value) {
  switch (field_id) {
    case 7: {
      this->accuracy_decimals = value.as_int32();
      return true;
    }
    case 8: {
      this->force_update = value.as_bool();
      return true;
    }
    default:
      return false;
  }
}
bool ListEntitiesSensorResponse::decode_length(uint32_t field_id, ProtoLengthDelimited value) {
  switch (field_id) {
    case 1: {
      this->object_id = value.as_string();
      return true;
    }
    case 3: {
      this->name = value.as_string();
      return true;
    }
    case 4: {
      this->unique_id = value.as_string();
      return true;
    }
    case 5: {
      this->icon = value.as_string();
      return true;
    }
    case 6: {
      this->unit_of_measurement = value.as_string();
      return true;
    }
    default:
      return false;
  }
}
bool ListEntitiesSensorResponse::decode_32bit(uint32_t field_id, Proto32Bit value) {
  switch (field_id) {
    case 2: {
      this->key = value.as_fixed32();
      return true;
    }
    default:
      return false;
  }
}
void ListEntitiesSensorResponse::encode(ProtoWriteBuffer buffer) const {
  buffer.encode_string(1, this->object_id);
  buffer.encode_fixed32(2, this->key);
  buffer.encode_string(3, this->name);
  buffer.encode_string(4, this->unique_id);
  buffer.encode_string(5, this->icon);
  buffer.encode_string(6, this->unit_of_measurement);
  buffer.encode_int32(7, this->accuracy_decimals);
  buffer.encode_bool(8, this->force_update);
}
void ListEntitiesSensorResponse::dump_to(std::string &out) const {
  char buffer[64];
  out.append("ListEntitiesSensorResponse {\n");
  out.append("  object_id: ");
  out.append("'").append(this->object_id).append("'");
  out.append("\n");

  out.append("  key: ");
  sprintf(buffer, "%u", this->key);
  out.append(buffer);
  out.append("\n");

  out.append("  name: ");
  out.append("'").append(this->name).append("'");
  out.append("\n");

  out.append("  unique_id: ");
  out.append("'").append(this->unique_id).append("'");
  out.append("\n");

  out.append("  icon: ");
  out.append("'").append(this->icon).append("'");
  out.append("\n");

  out.append("  unit_of_measurement: ");
  out.append("'").append(this->unit_of_measurement).append("'");
  out.append("\n");

  out.append("  accuracy_decimals: ");
  sprintf(buffer, "%d", this->accuracy_decimals);
  out.append(buffer);
  out.append("\n");

  out.append("  force_update: ");
  out.append(YESNO(this->force_update));
  out.append("\n");
  out.append("}");
}
bool SensorStateResponse::decode_varint(uint32_t field_id, ProtoVarInt value) {
  switch (field_id) {
    case 3: {
      this->missing_state = value.as_bool();
      return true;
    }
    default:
      return false;
  }
}
bool SensorStateResponse::decode_32bit(uint32_t field_id, Proto32Bit value) {
  switch (field_id) {
    case 1: {
      this->key = value.as_fixed32();
      return true;
    }
    case 2: {
      this->state = value.as_float();
      return true;
    }
    default:
      return false;
  }
}
void SensorStateResponse::encode(ProtoWriteBuffer buffer) const {
  buffer.encode_fixed32(1, this->key);
  buffer.encode_float(2, this->state);
  buffer.encode_bool(3, this->missing_state);
}
void SensorStateResponse::dump_to(std::string &out) const {
  char buffer[64];
  out.append("SensorStateResponse {\n");
  out.append("  key: ");
  sprintf(buffer, "%u", this->key);
  out.append(buffer);
  out.append("\n");

  out.append("  state: ");
  sprintf(buffer, "%g", this->state);
  out.append(buffer);
  out.append("\n");

  out.append("  missing_state: ");
  out.append(YESNO(this->missing_state));
  out.append("\n");
  out.append("}");
}
bool ListEntitiesSwitchResponse::decode_varint(uint32_t field_id, ProtoVarInt value) {
  switch (field_id) {
    case 6: {
      this->assumed_state = value.as_bool();
      return true;
    }
    default:
      return false;
  }
}
bool ListEntitiesSwitchResponse::decode_length(uint32_t field_id, ProtoLengthDelimited value) {
  switch (field_id) {
    case 1: {
      this->object_id = value.as_string();
      return true;
    }
    case 3: {
      this->name = value.as_string();
      return true;
    }
    case 4: {
      this->unique_id = value.as_string();
      return true;
    }
    case 5: {
      this->icon = value.as_string();
      return true;
    }
    default:
      return false;
  }
}
bool ListEntitiesSwitchResponse::decode_32bit(uint32_t field_id, Proto32Bit value) {
  switch (field_id) {
    case 2: {
      this->key = value.as_fixed32();
      return true;
    }
    default:
      return false;
  }
}
void ListEntitiesSwitchResponse::encode(ProtoWriteBuffer buffer) const {
  buffer.encode_string(1, this->object_id);
  buffer.encode_fixed32(2, this->key);
  buffer.encode_string(3, this->name);
  buffer.encode_string(4, this->unique_id);
  buffer.encode_string(5, this->icon);
  buffer.encode_bool(6, this->assumed_state);
}
void ListEntitiesSwitchResponse::dump_to(std::string &out) const {
  char buffer[64];
  out.append("ListEntitiesSwitchResponse {\n");
  out.append("  object_id: ");
  out.append("'").append(this->object_id).append("'");
  out.append("\n");

  out.append("  key: ");
  sprintf(buffer, "%u", this->key);
  out.append(buffer);
  out.append("\n");

  out.append("  name: ");
  out.append("'").append(this->name).append("'");
  out.append("\n");

  out.append("  unique_id: ");
  out.append("'").append(this->unique_id).append("'");
  out.append("\n");

  out.append("  icon: ");
  out.append("'").append(this->icon).append("'");
  out.append("\n");

  out.append("  assumed_state: ");
  out.append(YESNO(this->assumed_state));
  out.append("\n");
  out.append("}");
}
bool SwitchStateResponse::decode_varint(uint32_t field_id, ProtoVarInt value) {
  switch (field_id) {
    case 2: {
      this->state = value.as_bool();
      return true;
    }
    default:
      return false;
  }
}
bool SwitchStateResponse::decode_32bit(uint32_t field_id, Proto32Bit value) {
  switch (field_id) {
    case 1: {
      this->key = value.as_fixed32();
      return true;
    }
    default:
      return false;
  }
}
void SwitchStateResponse::encode(ProtoWriteBuffer buffer) const {
  buffer.encode_fixed32(1, this->key);
  buffer.encode_bool(2, this->state);
}
void SwitchStateResponse::dump_to(std::string &out) const {
  char buffer[64];
  out.append("SwitchStateResponse {\n");
  out.append("  key: ");
  sprintf(buffer, "%u", this->key);
  out.append(buffer);
  out.append("\n");

  out.append("  state: ");
  out.append(YESNO(this->state));
  out.append("\n");
  out.append("}");
}
bool SwitchCommandRequest::decode_varint(uint32_t field_id, ProtoVarInt value) {
  switch (field_id) {
    case 2: {
      this->state = value.as_bool();
      return true;
    }
    default:
      return false;
  }
}
bool SwitchCommandRequest::decode_32bit(uint32_t field_id, Proto32Bit value) {
  switch (field_id) {
    case 1: {
      this->key = value.as_fixed32();
      return true;
    }
    default:
      return false;
  }
}
void SwitchCommandRequest::encode(ProtoWriteBuffer buffer) const {
  buffer.encode_fixed32(1, this->key);
  buffer.encode_bool(2, this->state);
}
void SwitchCommandRequest::dump_to(std::string &out) const {
  char buffer[64];
  out.append("SwitchCommandRequest {\n");
  out.append("  key: ");
  sprintf(buffer, "%u", this->key);
  out.append(buffer);
  out.append("\n");

  out.append("  state: ");
  out.append(YESNO(this->state));
  out.append("\n");
  out.append("}");
}
bool ListEntitiesTextSensorResponse::decode_length(uint32_t field_id, ProtoLengthDelimited value) {
  switch (field_id) {
    case 1: {
      this->object_id = value.as_string();
      return true;
    }
    case 3: {
      this->name = value.as_string();
      return true;
    }
    case 4: {
      this->unique_id = value.as_string();
      return true;
    }
    case 5: {
      this->icon = value.as_string();
      return true;
    }
    default:
      return false;
  }
}
bool ListEntitiesTextSensorResponse::decode_32bit(uint32_t field_id, Proto32Bit value) {
  switch (field_id) {
    case 2: {
      this->key = value.as_fixed32();
      return true;
    }
    default:
      return false;
  }
}
void ListEntitiesTextSensorResponse::encode(ProtoWriteBuffer buffer) const {
  buffer.encode_string(1, this->object_id);
  buffer.encode_fixed32(2, this->key);
  buffer.encode_string(3, this->name);
  buffer.encode_string(4, this->unique_id);
  buffer.encode_string(5, this->icon);
}
void ListEntitiesTextSensorResponse::dump_to(std::string &out) const {
  char buffer[64];
  out.append("ListEntitiesTextSensorResponse {\n");
  out.append("  object_id: ");
  out.append("'").append(this->object_id).append("'");
  out.append("\n");

  out.append("  key: ");
  sprintf(buffer, "%u", this->key);
  out.append(buffer);
  out.append("\n");

  out.append("  name: ");
  out.append("'").append(this->name).append("'");
  out.append("\n");

  out.append("  unique_id: ");
  out.append("'").append(this->unique_id).append("'");
  out.append("\n");

  out.append("  icon: ");
  out.append("'").append(this->icon).append("'");
  out.append("\n");
  out.append("}");
}
bool TextSensorStateResponse::decode_varint(uint32_t field_id, ProtoVarInt value) {
  switch (field_id) {
    case 3: {
      this->missing_state = value.as_bool();
      return true;
    }
    default:
      return false;
  }
}
bool TextSensorStateResponse::decode_length(uint32_t field_id, ProtoLengthDelimited value) {
  switch (field_id) {
    case 2: {
      this->state = value.as_string();
      return true;
    }
    default:
      return false;
  }
}
bool TextSensorStateResponse::decode_32bit(uint32_t field_id, Proto32Bit value) {
  switch (field_id) {
    case 1: {
      this->key = value.as_fixed32();
      return true;
    }
    default:
      return false;
  }
}
void TextSensorStateResponse::encode(ProtoWriteBuffer buffer) const {
  buffer.encode_fixed32(1, this->key);
  buffer.encode_string(2, this->state);
  buffer.encode_bool(3, this->missing_state);
}
void TextSensorStateResponse::dump_to(std::string &out) const {
  char buffer[64];
  out.append("TextSensorStateResponse {\n");
  out.append("  key: ");
  sprintf(buffer, "%u", this->key);
  out.append(buffer);
  out.append("\n");

  out.append("  state: ");
  out.append("'").append(this->state).append("'");
  out.append("\n");

  out.append("  missing_state: ");
  out.append(YESNO(this->missing_state));
  out.append("\n");
  out.append("}");
}
bool SubscribeLogsRequest::decode_varint(uint32_t field_id, ProtoVarInt value) {
  switch (field_id) {
    case 1: {
      this->level = value.as_enum<enums::LogLevel>();
      return true;
    }
    case 2: {
      this->dump_config = value.as_bool();
      return true;
    }
    default:
      return false;
  }
}
void SubscribeLogsRequest::encode(ProtoWriteBuffer buffer) const {
  buffer.encode_enum<enums::LogLevel>(1, this->level);
  buffer.encode_bool(2, this->dump_config);
}
void SubscribeLogsRequest::dump_to(std::string &out) const {
  char buffer[64];
  out.append("SubscribeLogsRequest {\n");
  out.append("  level: ");
  out.append(proto_enum_to_string<enums::LogLevel>(this->level));
  out.append("\n");

  out.append("  dump_config: ");
  out.append(YESNO(this->dump_config));
  out.append("\n");
  out.append("}");
}
bool SubscribeLogsResponse::decode_varint(uint32_t field_id, ProtoVarInt value) {
  switch (field_id) {
    case 1: {
      this->level = value.as_enum<enums::LogLevel>();
      return true;
    }
    case 4: {
      this->send_failed = value.as_bool();
      return true;
    }
    default:
      return false;
  }
}
bool SubscribeLogsResponse::decode_length(uint32_t field_id, ProtoLengthDelimited value) {
  switch (field_id) {
    case 2: {
      this->tag = value.as_string();
      return true;
    }
    case 3: {
      this->message = value.as_string();
      return true;
    }
    default:
      return false;
  }
}
void SubscribeLogsResponse::encode(ProtoWriteBuffer buffer) const {
  buffer.encode_enum<enums::LogLevel>(1, this->level);
  buffer.encode_string(2, this->tag);
  buffer.encode_string(3, this->message);
  buffer.encode_bool(4, this->send_failed);
}
void SubscribeLogsResponse::dump_to(std::string &out) const {
  char buffer[64];
  out.append("SubscribeLogsResponse {\n");
  out.append("  level: ");
  out.append(proto_enum_to_string<enums::LogLevel>(this->level));
  out.append("\n");

  out.append("  tag: ");
  out.append("'").append(this->tag).append("'");
  out.append("\n");

  out.append("  message: ");
  out.append("'").append(this->message).append("'");
  out.append("\n");

  out.append("  send_failed: ");
  out.append(YESNO(this->send_failed));
  out.append("\n");
  out.append("}");
}
void SubscribeHomeassistantServicesRequest::encode(ProtoWriteBuffer buffer) const {}
void SubscribeHomeassistantServicesRequest::dump_to(std::string &out) const {
  out.append("SubscribeHomeassistantServicesRequest {}");
}
bool HomeassistantServiceMap::decode_length(uint32_t field_id, ProtoLengthDelimited value) {
  switch (field_id) {
    case 1: {
      this->key = value.as_string();
      return true;
    }
    case 2: {
      this->value = value.as_string();
      return true;
    }
    default:
      return false;
  }
}
void HomeassistantServiceMap::encode(ProtoWriteBuffer buffer) const {
  buffer.encode_string(1, this->key);
  buffer.encode_string(2, this->value);
}
void HomeassistantServiceMap::dump_to(std::string &out) const {
  char buffer[64];
  out.append("HomeassistantServiceMap {\n");
  out.append("  key: ");
  out.append("'").append(this->key).append("'");
  out.append("\n");

  out.append("  value: ");
  out.append("'").append(this->value).append("'");
  out.append("\n");
  out.append("}");
}
bool HomeassistantServiceResponse::decode_varint(uint32_t field_id, ProtoVarInt value) {
  switch (field_id) {
    case 5: {
      this->is_event = value.as_bool();
      return true;
    }
    default:
      return false;
  }
}
bool HomeassistantServiceResponse::decode_length(uint32_t field_id, ProtoLengthDelimited value) {
  switch (field_id) {
    case 1: {
      this->service = value.as_string();
      return true;
    }
    case 2: {
      this->data.push_back(value.as_message<HomeassistantServiceMap>());
      return true;
    }
    case 3: {
      this->data_template.push_back(value.as_message<HomeassistantServiceMap>());
      return true;
    }
    case 4: {
      this->variables.push_back(value.as_message<HomeassistantServiceMap>());
      return true;
    }
    default:
      return false;
  }
}
void HomeassistantServiceResponse::encode(ProtoWriteBuffer buffer) const {
  buffer.encode_string(1, this->service);
  for (auto &it : this->data) {
    buffer.encode_message<HomeassistantServiceMap>(2, it, true);
  }
  for (auto &it : this->data_template) {
    buffer.encode_message<HomeassistantServiceMap>(3, it, true);
  }
  for (auto &it : this->variables) {
    buffer.encode_message<HomeassistantServiceMap>(4, it, true);
  }
  buffer.encode_bool(5, this->is_event);
}
void HomeassistantServiceResponse::dump_to(std::string &out) const {
  char buffer[64];
  out.append("HomeassistantServiceResponse {\n");
  out.append("  service: ");
  out.append("'").append(this->service).append("'");
  out.append("\n");

  for (const auto &it : this->data) {
    out.append("  data: ");
    it.dump_to(out);
    out.append("\n");
  }

  for (const auto &it : this->data_template) {
    out.append("  data_template: ");
    it.dump_to(out);
    out.append("\n");
  }

  for (const auto &it : this->variables) {
    out.append("  variables: ");
    it.dump_to(out);
    out.append("\n");
  }

  out.append("  is_event: ");
  out.append(YESNO(this->is_event));
  out.append("\n");
  out.append("}");
}
void SubscribeHomeAssistantStatesRequest::encode(ProtoWriteBuffer buffer) const {}
void SubscribeHomeAssistantStatesRequest::dump_to(std::string &out) const {
  out.append("SubscribeHomeAssistantStatesRequest {}");
}
bool SubscribeHomeAssistantStateResponse::decode_length(uint32_t field_id, ProtoLengthDelimited value) {
  switch (field_id) {
    case 1: {
      this->entity_id = value.as_string();
      return true;
    }
    default:
      return false;
  }
}
void SubscribeHomeAssistantStateResponse::encode(ProtoWriteBuffer buffer) const {
  buffer.encode_string(1, this->entity_id);
}
void SubscribeHomeAssistantStateResponse::dump_to(std::string &out) const {
  char buffer[64];
  out.append("SubscribeHomeAssistantStateResponse {\n");
  out.append("  entity_id: ");
  out.append("'").append(this->entity_id).append("'");
  out.append("\n");
  out.append("}");
}
bool HomeAssistantStateResponse::decode_length(uint32_t field_id, ProtoLengthDelimited value) {
  switch (field_id) {
    case 1: {
      this->entity_id = value.as_string();
      return true;
    }
    case 2: {
      this->state = value.as_string();
      return true;
    }
    default:
      return false;
  }
}
void HomeAssistantStateResponse::encode(ProtoWriteBuffer buffer) const {
  buffer.encode_string(1, this->entity_id);
  buffer.encode_string(2, this->state);
}
void HomeAssistantStateResponse::dump_to(std::string &out) const {
  char buffer[64];
  out.append("HomeAssistantStateResponse {\n");
  out.append("  entity_id: ");
  out.append("'").append(this->entity_id).append("'");
  out.append("\n");

  out.append("  state: ");
  out.append("'").append(this->state).append("'");
  out.append("\n");
  out.append("}");
}
void GetTimeRequest::encode(ProtoWriteBuffer buffer) const {}
void GetTimeRequest::dump_to(std::string &out) const { out.append("GetTimeRequest {}"); }
bool GetTimeResponse::decode_32bit(uint32_t field_id, Proto32Bit value) {
  switch (field_id) {
    case 1: {
      this->epoch_seconds = value.as_fixed32();
      return true;
    }
    default:
      return false;
  }
}
void GetTimeResponse::encode(ProtoWriteBuffer buffer) const { buffer.encode_fixed32(1, this->epoch_seconds); }
void GetTimeResponse::dump_to(std::string &out) const {
  char buffer[64];
  out.append("GetTimeResponse {\n");
  out.append("  epoch_seconds: ");
  sprintf(buffer, "%u", this->epoch_seconds);
  out.append(buffer);
  out.append("\n");
  out.append("}");
}
bool ListEntitiesServicesArgument::decode_varint(uint32_t field_id, ProtoVarInt value) {
  switch (field_id) {
    case 2: {
      this->type = value.as_enum<enums::ServiceArgType>();
      return true;
    }
    default:
      return false;
  }
}
bool ListEntitiesServicesArgument::decode_length(uint32_t field_id, ProtoLengthDelimited value) {
  switch (field_id) {
    case 1: {
      this->name = value.as_string();
      return true;
    }
    default:
      return false;
  }
}
void ListEntitiesServicesArgument::encode(ProtoWriteBuffer buffer) const {
  buffer.encode_string(1, this->name);
  buffer.encode_enum<enums::ServiceArgType>(2, this->type);
}
void ListEntitiesServicesArgument::dump_to(std::string &out) const {
  char buffer[64];
  out.append("ListEntitiesServicesArgument {\n");
  out.append("  name: ");
  out.append("'").append(this->name).append("'");
  out.append("\n");

  out.append("  type: ");
  out.append(proto_enum_to_string<enums::ServiceArgType>(this->type));
  out.append("\n");
  out.append("}");
}
bool ListEntitiesServicesResponse::decode_length(uint32_t field_id, ProtoLengthDelimited value) {
  switch (field_id) {
    case 1: {
      this->name = value.as_string();
      return true;
    }
    case 3: {
      this->args.push_back(value.as_message<ListEntitiesServicesArgument>());
      return true;
    }
    default:
      return false;
  }
}
bool ListEntitiesServicesResponse::decode_32bit(uint32_t field_id, Proto32Bit value) {
  switch (field_id) {
    case 2: {
      this->key = value.as_fixed32();
      return true;
    }
    default:
      return false;
  }
}
void ListEntitiesServicesResponse::encode(ProtoWriteBuffer buffer) const {
  buffer.encode_string(1, this->name);
  buffer.encode_fixed32(2, this->key);
  for (auto &it : this->args) {
    buffer.encode_message<ListEntitiesServicesArgument>(3, it, true);
  }
}
void ListEntitiesServicesResponse::dump_to(std::string &out) const {
  char buffer[64];
  out.append("ListEntitiesServicesResponse {\n");
  out.append("  name: ");
  out.append("'").append(this->name).append("'");
  out.append("\n");

  out.append("  key: ");
  sprintf(buffer, "%u", this->key);
  out.append(buffer);
  out.append("\n");

  for (const auto &it : this->args) {
    out.append("  args: ");
    it.dump_to(out);
    out.append("\n");
  }
  out.append("}");
}
bool ExecuteServiceArgument::decode_varint(uint32_t field_id, ProtoVarInt value) {
  switch (field_id) {
    case 1: {
      this->bool_ = value.as_bool();
      return true;
    }
    case 2: {
      this->legacy_int = value.as_int32();
      return true;
    }
    case 5: {
      this->int_ = value.as_sint32();
      return true;
    }
    case 6: {
      this->bool_array.push_back(value.as_bool());
      return true;
    }
    case 7: {
      this->int_array.push_back(value.as_sint32());
      return true;
    }
    default:
      return false;
  }
}
bool ExecuteServiceArgument::decode_length(uint32_t field_id, ProtoLengthDelimited value) {
  switch (field_id) {
    case 4: {
      this->string_ = value.as_string();
      return true;
    }
    case 9: {
      this->string_array.push_back(value.as_string());
      return true;
    }
    default:
      return false;
  }
}
bool ExecuteServiceArgument::decode_32bit(uint32_t field_id, Proto32Bit value) {
  switch (field_id) {
    case 3: {
      this->float_ = value.as_float();
      return true;
    }
    case 8: {
      this->float_array.push_back(value.as_float());
      return true;
    }
    default:
      return false;
  }
}
void ExecuteServiceArgument::encode(ProtoWriteBuffer buffer) const {
  buffer.encode_bool(1, this->bool_);
  buffer.encode_int32(2, this->legacy_int);
  buffer.encode_float(3, this->float_);
  buffer.encode_string(4, this->string_);
  buffer.encode_sint32(5, this->int_);
  for (auto it : this->bool_array) {
    buffer.encode_bool(6, it, true);
  }
  for (auto &it : this->int_array) {
    buffer.encode_sint32(7, it, true);
  }
  for (auto &it : this->float_array) {
    buffer.encode_float(8, it, true);
  }
  for (auto &it : this->string_array) {
    buffer.encode_string(9, it, true);
  }
}
void ExecuteServiceArgument::dump_to(std::string &out) const {
  char buffer[64];
  out.append("ExecuteServiceArgument {\n");
  out.append("  bool_: ");
  out.append(YESNO(this->bool_));
  out.append("\n");

  out.append("  legacy_int: ");
  sprintf(buffer, "%d", this->legacy_int);
  out.append(buffer);
  out.append("\n");

  out.append("  float_: ");
  sprintf(buffer, "%g", this->float_);
  out.append(buffer);
  out.append("\n");

  out.append("  string_: ");
  out.append("'").append(this->string_).append("'");
  out.append("\n");

  out.append("  int_: ");
  sprintf(buffer, "%d", this->int_);
  out.append(buffer);
  out.append("\n");

  for (const auto it : this->bool_array) {
    out.append("  bool_array: ");
    out.append(YESNO(it));
    out.append("\n");
  }

  for (const auto &it : this->int_array) {
    out.append("  int_array: ");
    sprintf(buffer, "%d", it);
    out.append(buffer);
    out.append("\n");
  }

  for (const auto &it : this->float_array) {
    out.append("  float_array: ");
    sprintf(buffer, "%g", it);
    out.append(buffer);
    out.append("\n");
  }

  for (const auto &it : this->string_array) {
    out.append("  string_array: ");
    out.append("'").append(it).append("'");
    out.append("\n");
  }
  out.append("}");
}
bool ExecuteServiceRequest::decode_length(uint32_t field_id, ProtoLengthDelimited value) {
  switch (field_id) {
    case 2: {
      this->args.push_back(value.as_message<ExecuteServiceArgument>());
      return true;
    }
    default:
      return false;
  }
}
bool ExecuteServiceRequest::decode_32bit(uint32_t field_id, Proto32Bit value) {
  switch (field_id) {
    case 1: {
      this->key = value.as_fixed32();
      return true;
    }
    default:
      return false;
  }
}
void ExecuteServiceRequest::encode(ProtoWriteBuffer buffer) const {
  buffer.encode_fixed32(1, this->key);
  for (auto &it : this->args) {
    buffer.encode_message<ExecuteServiceArgument>(2, it, true);
  }
}
void ExecuteServiceRequest::dump_to(std::string &out) const {
  char buffer[64];
  out.append("ExecuteServiceRequest {\n");
  out.append("  key: ");
  sprintf(buffer, "%u", this->key);
  out.append(buffer);
  out.append("\n");

  for (const auto &it : this->args) {
    out.append("  args: ");
    it.dump_to(out);
    out.append("\n");
  }
  out.append("}");
}
bool ListEntitiesCameraResponse::decode_length(uint32_t field_id, ProtoLengthDelimited value) {
  switch (field_id) {
    case 1: {
      this->object_id = value.as_string();
      return true;
    }
    case 3: {
      this->name = value.as_string();
      return true;
    }
    case 4: {
      this->unique_id = value.as_string();
      return true;
    }
    default:
      return false;
  }
}
bool ListEntitiesCameraResponse::decode_32bit(uint32_t field_id, Proto32Bit value) {
  switch (field_id) {
    case 2: {
      this->key = value.as_fixed32();
      return true;
    }
    default:
      return false;
  }
}
void ListEntitiesCameraResponse::encode(ProtoWriteBuffer buffer) const {
  buffer.encode_string(1, this->object_id);
  buffer.encode_fixed32(2, this->key);
  buffer.encode_string(3, this->name);
  buffer.encode_string(4, this->unique_id);
}
void ListEntitiesCameraResponse::dump_to(std::string &out) const {
  char buffer[64];
  out.append("ListEntitiesCameraResponse {\n");
  out.append("  object_id: ");
  out.append("'").append(this->object_id).append("'");
  out.append("\n");

  out.append("  key: ");
  sprintf(buffer, "%u", this->key);
  out.append(buffer);
  out.append("\n");

  out.append("  name: ");
  out.append("'").append(this->name).append("'");
  out.append("\n");

  out.append("  unique_id: ");
  out.append("'").append(this->unique_id).append("'");
  out.append("\n");
  out.append("}");
}
bool CameraImageResponse::decode_varint(uint32_t field_id, ProtoVarInt value) {
  switch (field_id) {
    case 3: {
      this->done = value.as_bool();
      return true;
    }
    default:
      return false;
  }
}
bool CameraImageResponse::decode_length(uint32_t field_id, ProtoLengthDelimited value) {
  switch (field_id) {
    case 2: {
      this->data = value.as_string();
      return true;
    }
    default:
      return false;
  }
}
bool CameraImageResponse::decode_32bit(uint32_t field_id, Proto32Bit value) {
  switch (field_id) {
    case 1: {
      this->key = value.as_fixed32();
      return true;
    }
    default:
      return false;
  }
}
void CameraImageResponse::encode(ProtoWriteBuffer buffer) const {
  buffer.encode_fixed32(1, this->key);
  buffer.encode_string(2, this->data);
  buffer.encode_bool(3, this->done);
}
void CameraImageResponse::dump_to(std::string &out) const {
  char buffer[64];
  out.append("CameraImageResponse {\n");
  out.append("  key: ");
  sprintf(buffer, "%u", this->key);
  out.append(buffer);
  out.append("\n");

  out.append("  data: ");
  out.append("'").append(this->data).append("'");
  out.append("\n");

  out.append("  done: ");
  out.append(YESNO(this->done));
  out.append("\n");
  out.append("}");
}
bool CameraImageRequest::decode_varint(uint32_t field_id, ProtoVarInt value) {
  switch (field_id) {
    case 1: {
      this->single = value.as_bool();
      return true;
    }
    case 2: {
      this->stream = value.as_bool();
      return true;
    }
    default:
      return false;
  }
}
void CameraImageRequest::encode(ProtoWriteBuffer buffer) const {
  buffer.encode_bool(1, this->single);
  buffer.encode_bool(2, this->stream);
}
void CameraImageRequest::dump_to(std::string &out) const {
  char buffer[64];
  out.append("CameraImageRequest {\n");
  out.append("  single: ");
  out.append(YESNO(this->single));
  out.append("\n");

  out.append("  stream: ");
  out.append(YESNO(this->stream));
  out.append("\n");
  out.append("}");
}
bool ListEntitiesClimateResponse::decode_varint(uint32_t field_id, ProtoVarInt value) {
  switch (field_id) {
    case 5: {
      this->supports_current_temperature = value.as_bool();
      return true;
    }
    case 6: {
      this->supports_two_point_target_temperature = value.as_bool();
      return true;
    }
    case 7: {
      this->supported_modes.push_back(value.as_enum<enums::ClimateMode>());
      return true;
    }
    case 11: {
      this->supports_away = value.as_bool();
      return true;
    }
    case 12: {
      this->supports_action = value.as_bool();
      return true;
    }
    case 13: {
      this->supported_fan_modes.push_back(value.as_enum<enums::ClimateFanMode>());
      return true;
    }
    case 14: {
      this->supported_swing_modes.push_back(value.as_enum<enums::ClimateSwingMode>());
      return true;
    }
    default:
      return false;
  }
}
bool ListEntitiesClimateResponse::decode_length(uint32_t field_id, ProtoLengthDelimited value) {
  switch (field_id) {
    case 1: {
      this->object_id = value.as_string();
      return true;
    }
    case 3: {
      this->name = value.as_string();
      return true;
    }
    case 4: {
      this->unique_id = value.as_string();
      return true;
    }
    default:
      return false;
  }
}
bool ListEntitiesClimateResponse::decode_32bit(uint32_t field_id, Proto32Bit value) {
  switch (field_id) {
    case 2: {
      this->key = value.as_fixed32();
      return true;
    }
    case 8: {
      this->visual_min_temperature = value.as_float();
      return true;
    }
    case 9: {
      this->visual_max_temperature = value.as_float();
      return true;
    }
    case 10: {
      this->visual_temperature_step = value.as_float();
      return true;
    }
    default:
      return false;
  }
}
void ListEntitiesClimateResponse::encode(ProtoWriteBuffer buffer) const {
  buffer.encode_string(1, this->object_id);
  buffer.encode_fixed32(2, this->key);
  buffer.encode_string(3, this->name);
  buffer.encode_string(4, this->unique_id);
  buffer.encode_bool(5, this->supports_current_temperature);
  buffer.encode_bool(6, this->supports_two_point_target_temperature);
  for (auto &it : this->supported_modes) {
    buffer.encode_enum<enums::ClimateMode>(7, it, true);
  }
  buffer.encode_float(8, this->visual_min_temperature);
  buffer.encode_float(9, this->visual_max_temperature);
  buffer.encode_float(10, this->visual_temperature_step);
  buffer.encode_bool(11, this->supports_away);
  buffer.encode_bool(12, this->supports_action);
  for (auto &it : this->supported_fan_modes) {
    buffer.encode_enum<enums::ClimateFanMode>(13, it, true);
  }
  for (auto &it : this->supported_swing_modes) {
    buffer.encode_enum<enums::ClimateSwingMode>(14, it, true);
  }
}
void ListEntitiesClimateResponse::dump_to(std::string &out) const {
  char buffer[64];
  out.append("ListEntitiesClimateResponse {\n");
  out.append("  object_id: ");
  out.append("'").append(this->object_id).append("'");
  out.append("\n");

  out.append("  key: ");
  sprintf(buffer, "%u", this->key);
  out.append(buffer);
  out.append("\n");

  out.append("  name: ");
  out.append("'").append(this->name).append("'");
  out.append("\n");

  out.append("  unique_id: ");
  out.append("'").append(this->unique_id).append("'");
  out.append("\n");

  out.append("  supports_current_temperature: ");
  out.append(YESNO(this->supports_current_temperature));
  out.append("\n");

  out.append("  supports_two_point_target_temperature: ");
  out.append(YESNO(this->supports_two_point_target_temperature));
  out.append("\n");

  for (const auto &it : this->supported_modes) {
    out.append("  supported_modes: ");
    out.append(proto_enum_to_string<enums::ClimateMode>(it));
    out.append("\n");
  }

  out.append("  visual_min_temperature: ");
  sprintf(buffer, "%g", this->visual_min_temperature);
  out.append(buffer);
  out.append("\n");

  out.append("  visual_max_temperature: ");
  sprintf(buffer, "%g", this->visual_max_temperature);
  out.append(buffer);
  out.append("\n");

  out.append("  visual_temperature_step: ");
  sprintf(buffer, "%g", this->visual_temperature_step);
  out.append(buffer);
  out.append("\n");

  out.append("  supports_away: ");
  out.append(YESNO(this->supports_away));
  out.append("\n");

  out.append("  supports_action: ");
  out.append(YESNO(this->supports_action));
  out.append("\n");

  for (const auto &it : this->supported_fan_modes) {
    out.append("  supported_fan_modes: ");
    out.append(proto_enum_to_string<enums::ClimateFanMode>(it));
    out.append("\n");
  }

  for (const auto &it : this->supported_swing_modes) {
    out.append("  supported_swing_modes: ");
    out.append(proto_enum_to_string<enums::ClimateSwingMode>(it));
    out.append("\n");
  }
  out.append("}");
}
bool ClimateStateResponse::decode_varint(uint32_t field_id, ProtoVarInt value) {
  switch (field_id) {
    case 2: {
      this->mode = value.as_enum<enums::ClimateMode>();
      return true;
    }
    case 7: {
      this->away = value.as_bool();
      return true;
    }
    case 8: {
      this->action = value.as_enum<enums::ClimateAction>();
<<<<<<< HEAD
=======
      return true;
    }
    case 9: {
      this->fan_mode = value.as_enum<enums::ClimateFanMode>();
      return true;
    }
    case 10: {
      this->swing_mode = value.as_enum<enums::ClimateSwingMode>();
>>>>>>> 839fe49e
      return true;
    }
    default:
      return false;
  }
}
bool ClimateStateResponse::decode_32bit(uint32_t field_id, Proto32Bit value) {
  switch (field_id) {
    case 1: {
      this->key = value.as_fixed32();
      return true;
    }
    case 3: {
      this->current_temperature = value.as_float();
      return true;
    }
    case 4: {
      this->target_temperature = value.as_float();
      return true;
    }
    case 5: {
      this->target_temperature_low = value.as_float();
      return true;
    }
    case 6: {
      this->target_temperature_high = value.as_float();
      return true;
    }
    default:
      return false;
  }
}
void ClimateStateResponse::encode(ProtoWriteBuffer buffer) const {
  buffer.encode_fixed32(1, this->key);
  buffer.encode_enum<enums::ClimateMode>(2, this->mode);
  buffer.encode_float(3, this->current_temperature);
  buffer.encode_float(4, this->target_temperature);
  buffer.encode_float(5, this->target_temperature_low);
  buffer.encode_float(6, this->target_temperature_high);
  buffer.encode_bool(7, this->away);
  buffer.encode_enum<enums::ClimateAction>(8, this->action);
<<<<<<< HEAD
=======
  buffer.encode_enum<enums::ClimateFanMode>(9, this->fan_mode);
  buffer.encode_enum<enums::ClimateSwingMode>(10, this->swing_mode);
>>>>>>> 839fe49e
}
void ClimateStateResponse::dump_to(std::string &out) const {
  char buffer[64];
  out.append("ClimateStateResponse {\n");
  out.append("  key: ");
  sprintf(buffer, "%u", this->key);
  out.append(buffer);
  out.append("\n");

  out.append("  mode: ");
  out.append(proto_enum_to_string<enums::ClimateMode>(this->mode));
  out.append("\n");

  out.append("  current_temperature: ");
  sprintf(buffer, "%g", this->current_temperature);
  out.append(buffer);
  out.append("\n");

  out.append("  target_temperature: ");
  sprintf(buffer, "%g", this->target_temperature);
  out.append(buffer);
  out.append("\n");

  out.append("  target_temperature_low: ");
  sprintf(buffer, "%g", this->target_temperature_low);
  out.append(buffer);
  out.append("\n");

  out.append("  target_temperature_high: ");
  sprintf(buffer, "%g", this->target_temperature_high);
  out.append(buffer);
  out.append("\n");

  out.append("  away: ");
  out.append(YESNO(this->away));
  out.append("\n");

  out.append("  action: ");
  out.append(proto_enum_to_string<enums::ClimateAction>(this->action));
<<<<<<< HEAD
=======
  out.append("\n");

  out.append("  fan_mode: ");
  out.append(proto_enum_to_string<enums::ClimateFanMode>(this->fan_mode));
  out.append("\n");

  out.append("  swing_mode: ");
  out.append(proto_enum_to_string<enums::ClimateSwingMode>(this->swing_mode));
>>>>>>> 839fe49e
  out.append("\n");
  out.append("}");
}
bool ClimateCommandRequest::decode_varint(uint32_t field_id, ProtoVarInt value) {
  switch (field_id) {
    case 2: {
      this->has_mode = value.as_bool();
      return true;
    }
    case 3: {
      this->mode = value.as_enum<enums::ClimateMode>();
      return true;
    }
    case 4: {
      this->has_target_temperature = value.as_bool();
      return true;
    }
    case 6: {
      this->has_target_temperature_low = value.as_bool();
      return true;
    }
    case 8: {
      this->has_target_temperature_high = value.as_bool();
      return true;
    }
    case 10: {
      this->has_away = value.as_bool();
      return true;
    }
    case 11: {
      this->away = value.as_bool();
      return true;
    }
    case 12: {
      this->has_fan_mode = value.as_bool();
      return true;
    }
    case 13: {
      this->fan_mode = value.as_enum<enums::ClimateFanMode>();
      return true;
    }
    case 14: {
      this->has_swing_mode = value.as_bool();
      return true;
    }
    case 15: {
      this->swing_mode = value.as_enum<enums::ClimateSwingMode>();
      return true;
    }
    default:
      return false;
  }
}
bool ClimateCommandRequest::decode_32bit(uint32_t field_id, Proto32Bit value) {
  switch (field_id) {
    case 1: {
      this->key = value.as_fixed32();
      return true;
    }
    case 5: {
      this->target_temperature = value.as_float();
      return true;
    }
    case 7: {
      this->target_temperature_low = value.as_float();
      return true;
    }
    case 9: {
      this->target_temperature_high = value.as_float();
      return true;
    }
    default:
      return false;
  }
}
void ClimateCommandRequest::encode(ProtoWriteBuffer buffer) const {
  buffer.encode_fixed32(1, this->key);
  buffer.encode_bool(2, this->has_mode);
  buffer.encode_enum<enums::ClimateMode>(3, this->mode);
  buffer.encode_bool(4, this->has_target_temperature);
  buffer.encode_float(5, this->target_temperature);
  buffer.encode_bool(6, this->has_target_temperature_low);
  buffer.encode_float(7, this->target_temperature_low);
  buffer.encode_bool(8, this->has_target_temperature_high);
  buffer.encode_float(9, this->target_temperature_high);
  buffer.encode_bool(10, this->has_away);
  buffer.encode_bool(11, this->away);
  buffer.encode_bool(12, this->has_fan_mode);
  buffer.encode_enum<enums::ClimateFanMode>(13, this->fan_mode);
  buffer.encode_bool(14, this->has_swing_mode);
  buffer.encode_enum<enums::ClimateSwingMode>(15, this->swing_mode);
}
void ClimateCommandRequest::dump_to(std::string &out) const {
  char buffer[64];
  out.append("ClimateCommandRequest {\n");
  out.append("  key: ");
  sprintf(buffer, "%u", this->key);
  out.append(buffer);
  out.append("\n");

  out.append("  has_mode: ");
  out.append(YESNO(this->has_mode));
  out.append("\n");

  out.append("  mode: ");
  out.append(proto_enum_to_string<enums::ClimateMode>(this->mode));
  out.append("\n");

  out.append("  has_target_temperature: ");
  out.append(YESNO(this->has_target_temperature));
  out.append("\n");

  out.append("  target_temperature: ");
  sprintf(buffer, "%g", this->target_temperature);
  out.append(buffer);
  out.append("\n");

  out.append("  has_target_temperature_low: ");
  out.append(YESNO(this->has_target_temperature_low));
  out.append("\n");

  out.append("  target_temperature_low: ");
  sprintf(buffer, "%g", this->target_temperature_low);
  out.append(buffer);
  out.append("\n");

  out.append("  has_target_temperature_high: ");
  out.append(YESNO(this->has_target_temperature_high));
  out.append("\n");

  out.append("  target_temperature_high: ");
  sprintf(buffer, "%g", this->target_temperature_high);
  out.append(buffer);
  out.append("\n");

  out.append("  has_away: ");
  out.append(YESNO(this->has_away));
  out.append("\n");

  out.append("  away: ");
  out.append(YESNO(this->away));
  out.append("\n");

  out.append("  has_fan_mode: ");
  out.append(YESNO(this->has_fan_mode));
  out.append("\n");

  out.append("  fan_mode: ");
  out.append(proto_enum_to_string<enums::ClimateFanMode>(this->fan_mode));
  out.append("\n");

  out.append("  has_swing_mode: ");
  out.append(YESNO(this->has_swing_mode));
  out.append("\n");

  out.append("  swing_mode: ");
  out.append(proto_enum_to_string<enums::ClimateSwingMode>(this->swing_mode));
  out.append("\n");
  out.append("}");
}

}  // namespace api
}  // namespace esphome<|MERGE_RESOLUTION|>--- conflicted
+++ resolved
@@ -52,10 +52,6 @@
       return "UNKNOWN";
   }
 }
-<<<<<<< HEAD
-template<> const char *proto_enum_to_string<enums::LogLevel>(enums::LogLevel value) {
-  switch (value) {
-=======
 template<> const char *proto_enum_to_string<enums::FanDirection>(enums::FanDirection value) {
   switch (value) {
     case enums::FAN_DIRECTION_FORWARD:
@@ -68,7 +64,6 @@
 }
 template<> const char *proto_enum_to_string<enums::LogLevel>(enums::LogLevel value) {
   switch (value) {
->>>>>>> 839fe49e
     case enums::LOG_LEVEL_NONE:
       return "LOG_LEVEL_NONE";
     case enums::LOG_LEVEL_ERROR:
@@ -865,13 +860,10 @@
     }
     case 4: {
       this->speed = value.as_enum<enums::FanSpeed>();
-<<<<<<< HEAD
-=======
       return true;
     }
     case 5: {
       this->direction = value.as_enum<enums::FanDirection>();
->>>>>>> 839fe49e
       return true;
     }
     default:
@@ -893,10 +885,7 @@
   buffer.encode_bool(2, this->state);
   buffer.encode_bool(3, this->oscillating);
   buffer.encode_enum<enums::FanSpeed>(4, this->speed);
-<<<<<<< HEAD
-=======
   buffer.encode_enum<enums::FanDirection>(5, this->direction);
->>>>>>> 839fe49e
 }
 void FanStateResponse::dump_to(std::string &out) const {
   char buffer[64];
@@ -916,13 +905,10 @@
 
   out.append("  speed: ");
   out.append(proto_enum_to_string<enums::FanSpeed>(this->speed));
-<<<<<<< HEAD
-=======
   out.append("\n");
 
   out.append("  direction: ");
   out.append(proto_enum_to_string<enums::FanDirection>(this->direction));
->>>>>>> 839fe49e
   out.append("\n");
   out.append("}");
 }
@@ -2724,8 +2710,6 @@
     }
     case 8: {
       this->action = value.as_enum<enums::ClimateAction>();
-<<<<<<< HEAD
-=======
       return true;
     }
     case 9: {
@@ -2734,7 +2718,6 @@
     }
     case 10: {
       this->swing_mode = value.as_enum<enums::ClimateSwingMode>();
->>>>>>> 839fe49e
       return true;
     }
     default:
@@ -2776,11 +2759,8 @@
   buffer.encode_float(6, this->target_temperature_high);
   buffer.encode_bool(7, this->away);
   buffer.encode_enum<enums::ClimateAction>(8, this->action);
-<<<<<<< HEAD
-=======
   buffer.encode_enum<enums::ClimateFanMode>(9, this->fan_mode);
   buffer.encode_enum<enums::ClimateSwingMode>(10, this->swing_mode);
->>>>>>> 839fe49e
 }
 void ClimateStateResponse::dump_to(std::string &out) const {
   char buffer[64];
@@ -2820,8 +2800,6 @@
 
   out.append("  action: ");
   out.append(proto_enum_to_string<enums::ClimateAction>(this->action));
-<<<<<<< HEAD
-=======
   out.append("\n");
 
   out.append("  fan_mode: ");
@@ -2830,7 +2808,6 @@
 
   out.append("  swing_mode: ");
   out.append(proto_enum_to_string<enums::ClimateSwingMode>(this->swing_mode));
->>>>>>> 839fe49e
   out.append("\n");
   out.append("}");
 }
