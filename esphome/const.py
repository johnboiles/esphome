--- conflicted
+++ resolved
@@ -1,10 +1,6 @@
 """Constants used by esphome."""
 
-<<<<<<< HEAD
-__version__ = "2021.8.2"
-=======
 __version__ = "2021.9.0b5"
->>>>>>> aa8eb2c9
 
 ESP_PLATFORM_ESP32 = "ESP32"
 ESP_PLATFORM_ESP8266 = "ESP8266"
