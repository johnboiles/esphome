; This PlatformIO project is for development purposes *only*: clang-tidy derives its compilation
; database from here, and IDEs like CLion and VSCode also use it. This does not actually create a
; usable binary.
; It's *not* used during runtime.

[platformio]
default_envs = esp8266-arduino, esp32-arduino, esp32-idf
; Ideally, we want src_dir to be the root directory of the repository, to mimic the runtime build
; environment as best as possible. Unfortunately, the ESP-IDF toolchain really doesn't like this
; being the root directory. Instead, set esphome/ as the source directory, all our sources are in
; there anyway. Set the root directory as the include_dir, so that the esphome/ directory is on the
; include path.
src_dir = esphome
include_dir = .

; This are just the build flags as set by the runtime.
[flags:runtime]
build_flags =
    -Wno-unused-but-set-variable
    -Wno-sign-compare

; This are just the build flags for clang-tidy.
[flags:clangtidy]
build_flags =
    -Wall
    -Wextra
    -Wunreachable-code
    -Wfor-loop-analysis
    -Wshadow-field
    -Wshadow-field-in-constructor
    -Wshadow-uncaptured-local

; This are common settings for all environments.
[common]
lib_deps =
    esphome/noise-c@0.1.4         ; api
    makuna/NeoPixelBus@2.6.9      ; neopixelbus
    esphome/Improv@1.0.0          ; improv_serial / esp32_improv
    bblanchon/ArduinoJson@6.18.5  ; json
build_flags =
    -DESPHOME_LOG_LEVEL=ESPHOME_LOG_LEVEL_VERY_VERBOSE
src_filter =
    +<./>
    +<../tests/dummy_main.cpp>
    +<../.temp/all-include.cpp>

; This are common settings for all Arduino-framework based environments.
[common:arduino]
extends = common
lib_deps =
    ${common.lib_deps}
    ottowinter/AsyncMqttClient-esphome@0.8.6              ; mqtt
    esphome/ESPAsyncWebServer-esphome@2.1.0               ; web_server_base
    fastled/FastLED@3.3.2                                 ; fastled_base
    mikalhart/TinyGPSPlus@1.0.2                           ; gps
    freekode/TM1651@1.0.1                                 ; tm1651
    glmnet/Dsmr@0.5                                       ; dsmr
    rweather/Crypto@0.2.0                                 ; dsmr
    dudanov/MideaUART@1.1.8                               ; midea
    ; PIO isn't update releases correctly, see:
    ; https://github.com/ToniA/arduino-heatpumpir/commit/0948c619d86407a4e50e8db2f3c193e0576c86fd
    https://github.com/ToniA/arduino-heatpumpir.git#1.0.18  ; heatpumpir
build_flags =
    ${common.build_flags}
    -DUSE_ARDUINO

; This are common settings for all IDF-framework based environments.
[common:idf]
extends = common
build_flags =
    ${common.build_flags}
    -DUSE_ESP_IDF

; This are common settings for the ESP8266 using Arduino.
[common:esp8266-arduino]
extends = common:arduino
; when changing this also copy it to esphome-docker-base images
platform = platformio/espressif8266 @ 3.2.0
platform_packages =
    platformio/framework-arduinoespressif8266 @ ~3.30002.0

framework = arduino
lib_deps =
    ${common:arduino.lib_deps}
    ESP8266WiFi                           ; wifi (Arduino built-in)
    Update                                ; ota (Arduino built-in)
    ottowinter/ESPAsyncTCP-esphome@1.2.3  ; async_tcp
build_flags =
    ${common:arduino.build_flags}
    -DUSE_ESP8266
    -DUSE_ESP8266_FRAMEWORK_ARDUINO

; This are common settings for the ESP32 (all variants) using Arduino.
[common:esp32-arduino]
extends = common:arduino
; when changing this also copy it to esphome-docker-base images
platform = platformio/espressif32 @ 3.3.2
platform_packages =
    platformio/framework-arduinoespressif32 @ ~3.10006.0

framework = arduino
board = nodemcu-32s
lib_deps =
    ${common:arduino.lib_deps}
    esphome/AsyncTCP-esphome@1.2.2  ; async_tcp
build_flags =
    ${common:arduino.build_flags}
    -DUSE_ESP32
    -DUSE_ESP32_FRAMEWORK_ARDUINO

<<<<<<< HEAD
extra_scripts = post:esphome/components/esp32/post_build.py

=======
; This are common settings for the ESP32 (all variants) using IDF.
>>>>>>> df929f94
[common:esp32-idf]
extends = common:idf
; when changing this also copy it to esphome-docker-base images
platform = platformio/espressif32 @ 3.3.2
platform_packages =
    platformio/framework-espidf @ ~3.40300.0

framework = espidf
lib_deps =
    ${common:idf.lib_deps}
    espressif/esp32-camera@1.0.0  ; esp32_camera
build_flags =
    ${common:idf.build_flags}
    -Wno-nonnull-compare
    -DUSE_ESP32
    -DUSE_ESP32_FRAMEWORK_ESP_IDF

<<<<<<< HEAD
extra_scripts = post:esphome/components/esp32/post_build.py

[env:esp8266]
extends = common:esp8266
=======
; All the actual environments are defined below.
[env:esp8266-arduino]
extends = common:esp8266-arduino
board = nodemcuv2
>>>>>>> df929f94
build_flags =
    ${common:esp8266-arduino.build_flags}
    ${flags:runtime.build_flags}

[env:esp8266-arduino-tidy]
extends = common:esp8266-arduino
board = nodemcuv2
build_flags =
    ${common:esp8266-arduino.build_flags}
    ${flags:clangtidy.build_flags}

[env:esp32-arduino]
extends = common:esp32-arduino
board = esp32dev
build_flags =
    ${common:esp32-arduino.build_flags}
    ${flags:runtime.build_flags}

[env:esp32-arduino-tidy]
extends = common:esp32-arduino
board = esp32dev
build_flags =
    ${common:esp32-arduino.build_flags}
    ${flags:clangtidy.build_flags}

[env:esp32-idf]
extends = common:esp32-idf
board = esp32dev
board_build.esp-idf.sdkconfig_path = .temp/sdkconfig-esp32-idf
build_flags =
    ${common:esp32-idf.build_flags}
    ${flags:runtime.build_flags}

[env:esp32-idf-tidy]
extends = common:esp32-idf
board = esp32dev
board_build.esp-idf.sdkconfig_path = .temp/sdkconfig-esp32-idf-tidy
build_flags =
    ${common:esp32-idf.build_flags}
    ${flags:clangtidy.build_flags}

[env:esp32c3-idf]
extends = common:esp32-idf
board = esp32-c3-devkitm-1
board_build.esp-idf.sdkconfig_path = .temp/sdkconfig-esp32c3-idf
build_flags =
    ${common:esp32-idf.build_flags}
    ${flags:runtime.build_flags}

[env:esp32c3-idf-tidy]
extends = common:esp32-idf
board = esp32-c3-devkitm-1
board_build.esp-idf.sdkconfig_path = .temp/sdkconfig-esp32c3-idf-tidy
build_flags =
    ${common:esp32-idf.build_flags}
    ${flags:clangtidy.build_flags}

[env:esp32s2-idf]
extends = common:esp32-idf
board = esp32-s2-kaluga-1
board_build.esp-idf.sdkconfig_path = .temp/sdkconfig-esp32s2-idf
build_flags =
    ${common:esp32-idf.build_flags}
    ${flags:runtime.build_flags}

[env:esp32s2-idf-tidy]
extends = common:esp32-idf
board = esp32-s2-kaluga-1
board_build.esp-idf.sdkconfig_path = .temp/sdkconfig-esp32s2-idf-tidy
build_flags =
    ${common:esp32-idf.build_flags}
    ${flags:clangtidy.build_flags}<|MERGE_RESOLUTION|>--- conflicted
+++ resolved
@@ -107,13 +107,9 @@
     ${common:arduino.build_flags}
     -DUSE_ESP32
     -DUSE_ESP32_FRAMEWORK_ARDUINO
-
-<<<<<<< HEAD
 extra_scripts = post:esphome/components/esp32/post_build.py
 
-=======
 ; This are common settings for the ESP32 (all variants) using IDF.
->>>>>>> df929f94
 [common:esp32-idf]
 extends = common:idf
 ; when changing this also copy it to esphome-docker-base images
@@ -130,18 +126,12 @@
     -Wno-nonnull-compare
     -DUSE_ESP32
     -DUSE_ESP32_FRAMEWORK_ESP_IDF
-
-<<<<<<< HEAD
 extra_scripts = post:esphome/components/esp32/post_build.py
 
-[env:esp8266]
-extends = common:esp8266
-=======
 ; All the actual environments are defined below.
 [env:esp8266-arduino]
 extends = common:esp8266-arduino
 board = nodemcuv2
->>>>>>> df929f94
 build_flags =
     ${common:esp8266-arduino.build_flags}
     ${flags:runtime.build_flags}
